--- conflicted
+++ resolved
@@ -12,68 +12,11 @@
 
 export type StorageMode = (typeof STORAGE_MODES)[keyof typeof STORAGE_MODES]
 
-/**
-<<<<<<< HEAD
- * Create a storage adapter based on environment configuration
- */
-export const createStorageAdapter = async (userId?: string, organizationSlug?: string, mode?: StorageMode, cacheConfig?: {
-  enabled?: boolean
-  duration?: number
-}): Promise<StorageAdapter> => {
-=======
- * Get the storage mode from environment variables
- */
-export const getStorageMode = (): StorageMode => {
-  // Check if reactive storage is enabled via feature flag
-  if (isFeatureEnabled('ENABLE_REACTIVE_DATA_STORAGE')) {
+export const getReactiveStorageModeIfAvailable = (mode?: StorageMode): StorageMode => {
+  if (isFeatureEnabled('ENABLE_REACTIVE_DATA_STORAGE') && mode === STORAGE_MODES.API) {
     return STORAGE_MODES.REACTIVE
   }
-
-  const mode = process.env.NEXT_PUBLIC_APP_STORAGE_MODE
-  return mode === STORAGE_MODES.API ? STORAGE_MODES.API : STORAGE_MODES.LOCAL
-}
-
-/**
- * Get storage configuration from environment variables
- */
-export const getStorageConfig = () => {
-  const mode = getStorageMode()
-
-  if (mode === STORAGE_MODES.LOCAL) {
-    return {
-      mode: STORAGE_MODES.LOCAL,
-    }
-  }
-
-  if (mode === STORAGE_MODES.REACTIVE) {
-    return {
-      mode: STORAGE_MODES.REACTIVE,
-    }
-  }
-
-  return {
-    mode: STORAGE_MODES.API,
-    apiConfig: {
-      baseUrl: process.env.NEXT_PUBLIC_APP_API_BASE_URL || '',
-    },
-  }
-}
-
-/**
- * Validate environment configuration for the given storage mode
- */
-const validateEnvironmentConfig = (mode: StorageMode): void => {
-  if (mode === STORAGE_MODES.API) {
-    const requiredVars = ['NEXT_PUBLIC_APP_API_BASE_URL']
-
-    const missingVars = requiredVars.filter((varName) => !process.env[varName])
-
-    if (missingVars.length > 0) {
-      throw new Error(
-        `Missing required environment variables for API storage mode: ${missingVars.join(', ')}`,
-      )
-    }
-  }
+  return mode || STORAGE_MODES.API
 }
 
 /**
@@ -82,18 +25,15 @@
 export const createStorageAdapter = async (
   userId?: string,
   organizationSlug?: string,
-  cacheConfig?: {
+  mode?: StorageMode, cacheConfig?: {
     enabled?: boolean
     duration?: number
   },
 ): Promise<StorageAdapter> => {
-  const mode = getStorageMode()
 
-  // Validate environment configuration
-  validateEnvironmentConfig(mode)
->>>>>>> f45d6e9e
+  const modeOrReactive = getReactiveStorageModeIfAvailable(mode)
 
-  switch (mode) {
+  switch (modeOrReactive) {
     case STORAGE_MODES.REACTIVE: {
       return new ReactiveStorageAdapter(userId, organizationSlug)
     }
@@ -121,15 +61,11 @@
  * Get the storage adapter instance (singleton pattern with race condition protection)
  * This ensures the same adapter is used throughout the application
  */
-<<<<<<< HEAD
-export const getStorageAdapter = async (userId?: string, mode?: StorageMode, organizationSlug?: string): Promise<StorageAdapter> => {
-=======
 export const getStorageAdapter = async (
-  userId?: string,
+  userId?: string, 
+  mode?: StorageMode,
   organizationSlug?: string,
 ): Promise<StorageAdapter> => {
-  const mode = getStorageMode()
->>>>>>> f45d6e9e
 
   // Create a unique key for this configuration
   const key = `${mode}-${userId || 'no-user'}-${organizationSlug || 'no-org'}`
@@ -142,8 +78,9 @@
 
   // Create new instance based on mode
   let adapter: StorageAdapter
+  const modeOrReactive = getReactiveStorageModeIfAvailable(mode)
 
-  switch (mode) {
+  switch (modeOrReactive) {
     case STORAGE_MODES.REACTIVE: {
       adapter = new ReactiveStorageAdapter(userId, organizationSlug)
       break
