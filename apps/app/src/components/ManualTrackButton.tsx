'use client'

import { useState, useRef, useEffect } from 'react'
import { Plus, ChevronDown, Loader2 } from 'lucide-react'
import {
  useManualTrackActivation,
  type TrackWithPathway,
} from '@/hooks/use-manual-track-activation'
import { useToastHelpers } from '@/contexts/ToastContext'

interface ManualTrackButtonProps {
  patientId: string
  onCreateNonCareFlowTask: () => void
}

<<<<<<< HEAD
export function ManualTrackButton({
  patientId,
  onCreateNonCareFlowTask,
}: ManualTrackButtonProps) {
  const { organizationSlug } = useAuthentication()
=======
export function ManualTrackButton({ patientId }: ManualTrackButtonProps) {
>>>>>>> 93f5a7bd
  const [isDropdownOpen, setIsDropdownOpen] = useState(false)
  const [isOptimisticUpdate, setIsOptimisticUpdate] = useState(false)
  const dropdownRef = useRef<HTMLDivElement>(null)
  const { showSuccess, showError } = useToastHelpers()

  const {
    availableTracks,
    isLoadingTracks,
    tracksError,
    hasAvailableTracks,
    activateTrack,
    isActivatingTrack,
    activationError,
    hasAwellCareFlowContext,
  } = useManualTrackActivation({ patientId })

  // Show toast error when tracks fail to load
  useEffect(() => {
    if (tracksError) {
      showError('Failed to load available tracks', undefined, {
        duration: 5000,
        dismissible: false,
      })
    }
  }, [tracksError, showError])

  // Handle track activation
  const handleTrackSelection = async (track: TrackWithPathway) => {
    // Don't proceed if pathway is not active
    if (!track.isPathwayActive) {
      return
    }

    setIsOptimisticUpdate(true)
    setIsDropdownOpen(false)

    const success = await activateTrack(track.id, track.pathwayId)

    if (success) {
      showSuccess(`Successfully activated track: ${track.title}`, undefined, {
        duration: 4000,
        dismissible: false,
      })
    } else {
      // Use the actual GraphQL error message if available
      const errorMessage = activationError || 'Failed to activate track'
      showError(errorMessage, undefined, {
        duration: 5000,
        dismissible: false,
      })
    }

    setIsOptimisticUpdate(false)
  }

<<<<<<< HEAD
  if (!['awell-dev', 'encompass-health'].includes(organizationSlug ?? '')) {
=======
  // Don't render if no Awell care flow context
  if (!hasAwellCareFlowContext) {
>>>>>>> 93f5a7bd
    return null
  }

  const isLoading = isActivatingTrack || isOptimisticUpdate

  if (isLoadingTracks) {
    return (
      <button type="button" tabIndex={0} className="btn btn-xs btn-default">
        <Loader2 className="h-4 w-4 animate-spin" /> Loading tracks...
      </button>
    )
  }

  if (!hasAvailableTracks || tracksError) {
    return (
      <div className="relative" ref={dropdownRef}>
        <div className="dropdown dropdown-end">
          <button type="button" tabIndex={0} className="btn btn-xs btn-success">
            <Plus className="h-4 w-4" />
            Add Task
            <ChevronDown className="h-3 w-3" />
          </button>
          <ul className="dropdown-content menu bg-base-100 rounded-box z-1 w-48 shadow p-1">
            <li key="non-care-flow">
              <button
                type="button"
                onClick={onCreateNonCareFlowTask}
                className="text-xs text-gray-700 hover:bg-gray-50 cursor-pointer"
              >
                <Plus className="h-3 w-3 text-gray-900" />
                <span>Non-care flow Task</span>
              </button>
            </li>
          </ul>
        </div>
      </div>
    )
  }

  return (
    <div className="relative" ref={dropdownRef}>
      <div className="dropdown dropdown-end">
        <button type="button" tabIndex={0} className="btn btn-xs btn-success">
          <>
            {isLoading ? (
              <Loader2 className="h-4 w-4 animate-spin" />
            ) : (
              <Plus className="h-4 w-4" />
            )}
            Add Task
            <ChevronDown
              className={`h-3 w-3 transition-transform ${isDropdownOpen ? 'rotate-180' : ''}`}
            />
          </>
        </button>
        <ul className="dropdown-content menu bg-base-100 rounded-box z-1 w-48 shadow p-1">
          {availableTracks.map((track) => {
            const isTrackDisabled = !track.isPathwayActive || isLoading
            const trackTooltip = !track.isPathwayActive
              ? `Care flow is ${track.pathwayStatus} - track unavailable`
              : undefined

            return (
              <li key={`${track.id}-${track.pathwayId}`}>
                <button
                  type="button"
                  onClick={() => handleTrackSelection(track)}
                  disabled={isTrackDisabled}
                  title={trackTooltip}
                  className={`text-xs ${
                    isTrackDisabled
                      ? 'text-gray-400 cursor-not-allowed bg-gray-50'
                      : 'text-gray-700 hover:bg-gray-50 cursor-pointer'
                  }`}
                >
                  <Plus
                    className={`h-3 w-3 ${isTrackDisabled ? 'text-gray-300' : 'text-gray-900'}`}
                  />
                  <span>{track.title}</span>
                </button>
              </li>
            )
          })}
          <li key="non-care-flow">
            <button
              type="button"
              onClick={onCreateNonCareFlowTask}
              disabled={isLoading}
              className="text-xs text-gray-700 hover:bg-gray-50 cursor-pointer"
            >
              <Plus className="h-3 w-3 text-gray-900" />
              <span>Non-care flow Task</span>
            </button>
          </li>
        </ul>
      </div>
    </div>
  )
}<|MERGE_RESOLUTION|>--- conflicted
+++ resolved
@@ -13,15 +13,10 @@
   onCreateNonCareFlowTask: () => void
 }
 
-<<<<<<< HEAD
 export function ManualTrackButton({
   patientId,
   onCreateNonCareFlowTask,
 }: ManualTrackButtonProps) {
-  const { organizationSlug } = useAuthentication()
-=======
-export function ManualTrackButton({ patientId }: ManualTrackButtonProps) {
->>>>>>> 93f5a7bd
   const [isDropdownOpen, setIsDropdownOpen] = useState(false)
   const [isOptimisticUpdate, setIsOptimisticUpdate] = useState(false)
   const dropdownRef = useRef<HTMLDivElement>(null)
@@ -75,15 +70,6 @@
     }
 
     setIsOptimisticUpdate(false)
-  }
-
-<<<<<<< HEAD
-  if (!['awell-dev', 'encompass-health'].includes(organizationSlug ?? '')) {
-=======
-  // Don't render if no Awell care flow context
-  if (!hasAwellCareFlowContext) {
->>>>>>> 93f5a7bd
-    return null
   }
 
   const isLoading = isActivatingTrack || isOptimisticUpdate
