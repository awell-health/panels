import { useToastHelpers } from '@/contexts/ToastContext'
import type { WorklistPatient, WorklistTask } from '@/lib/fhir-to-table-data'
import { logger } from '@/lib/logger'
import { Trash2Icon, User, X } from 'lucide-react'
import { useEffect, useRef, useState } from 'react'
import PatientDetails from './PatientDetails/PatientDetails'
import TaskDetails from './TaskDetails/TaskDetails'
import { useAuthentication } from '@/hooks/use-authentication'
<<<<<<< HEAD
import { useMedplumStore } from '@/hooks/use-medplum-store'
=======
import type { Identifier } from '@medplum/fhirtypes'
>>>>>>> 8e989b2d

interface ModalDetailsProps {
  patient?: WorklistPatient
  task?: WorklistTask
  onClose: () => void
}

const ModalDetails = ({ patient, task, onClose }: ModalDetailsProps) => {
  const { patients, tasks, deletePatient } = useMedplumStore()
  const { isAdmin } = useAuthentication()
  const { showSuccess, showError } = useToastHelpers()
  const modalRef = useRef<HTMLDivElement>(null)

  // Internal state management
  const [currentPatient, setCurrentPatient] = useState<WorklistPatient | null>(
    null,
  )
  const [selectedTask, setSelectedTask] = useState<WorklistTask | null>(null)

  useEffect(() => {
    if (patient) {
      setCurrentPatient(patient)
    }
  }, [patient])

  useEffect(() => {
    if (task) {
      setSelectedTask(task)
      const resolvedPatient = patients.find((p) => p.id === task.patientId)
      if (resolvedPatient) {
        setCurrentPatient(resolvedPatient)
        setSelectedTask(task)
      } else {
        setCurrentPatient(null)
        logger.error(
          {
            operationType: 'resolve-patient',
            component: 'modal-details',
            action: 'initialize-state',
          },
          'Failed to resolve patient for task',
          new Error(`Patient with ID ${task.patientId} not found in store`),
        )
      }
    }
  }, [task, patients])

  // biome-ignore lint/correctness/useExhaustiveDependencies: This hook needs to refresh the selected task when it's been updated in medplum
  useEffect(() => {
    if (selectedTask) {
      const updatedTask = tasks.find((t) => t.id === selectedTask.id)
      if (updatedTask) {
        setSelectedTask(updatedTask)
      }
    }
  }, [tasks])

  const handleDeleteRequest = async () => {
    if (!currentPatient) return

    try {
      await deletePatient(currentPatient.id)
      showSuccess(
        'Patient deleted',
        'Patient and all associated tasks have been deleted.',
      )
      onClose() // Close the modal after successful deletion
    } catch (error) {
      logger.error(
        {
          operationType: 'delete-patient',
          component: 'modal-details',
          action: 'delete-patient',
        },
        'Failed to delete patient',
        error instanceof Error ? error : new Error(String(error)),
      )
      showError('Delete failed', 'Failed to delete patient. Please try again.')
    }
  }

  useEffect(() => {
    const handleClickOutside = (event: MouseEvent) => {
      if (
        modalRef.current &&
        !modalRef.current.contains(event.target as Node)
      ) {
        onClose()
      }
    }

    const handleEsc = (event: KeyboardEvent) => {
      if (event.key === 'Escape') {
        onClose()
      }
    }

    document.addEventListener('mousedown', handleClickOutside)
    document.addEventListener('keydown', handleEsc)
    return () => {
      document.removeEventListener('mousedown', handleClickOutside)
      document.removeEventListener('keydown', handleEsc)
    }
  }, [onClose])

  // Get patient name and DOB for header
  const patientName = currentPatient?.name || ''
  const dateOfBirth = currentPatient?.birthDate || ''
  const mrn = currentPatient?.identifier?.find(
    (identifier: Identifier) =>
      identifier.system === 'https://www.encompasshealth.com',
  )?.value
  const gender = currentPatient?.gender || ''

  return (
    <dialog className="modal modal-open text-xs">
      <div
        className="modal-box max-w-[95vw] min-h-[70vh] max-h-[80vh] p-0 flex flex-col"
        ref={modalRef}
      >
        <div className="h-12 border-b border-gray-200 bg-gray-50 flex items-center justify-between flex-shrink-0">
          <div className="flex items-center gap-2 text-gray-700 pl-4">
            <User className="h-5 w-5" />
            {!currentPatient ? (
              <span className="font-medium text-red-600">
                Error loading patient
              </span>
            ) : selectedTask ? (
              <button
                type="button"
                className="hover:underline text-medium text-blue-600 cursor-pointer"
                onClick={() => setSelectedTask(null)}
              >
                {patientName}
              </button>
            ) : (
              <span className="font-medium">{patientName}</span>
            )}
            {currentPatient && (
              <>
                {dateOfBirth && (
                  <>
                    <span>·</span>
                    <span>DOB {dateOfBirth}</span>
                  </>
                )}
                {mrn && (
                  <>
                    <span>·</span>
                    <span>MRN {mrn}</span>
                  </>
                )}
                {gender && (
                  <>
                    <span>·</span>
                    <span>Gender {gender}</span>
                  </>
                )}
                {currentPatient && !selectedTask && isAdmin && (
                  <button
                    type="button"
                    onClick={handleDeleteRequest}
                    className="btn btn-outline btn-error btn-xs ml-2"
                  >
                    <Trash2Icon className="w-4 h-4" />
                    Delete Patient & Tasks
                  </button>
                )}
              </>
            )}
          </div>
          <div className="flex items-center gap-2">
            <button onClick={onClose} className="h-8 w-8 p-0" type="button">
              <X className="h-6 w-6 cursor-pointer hover:text-gray-800" />
            </button>
          </div>
        </div>
        <div className="flex flex-1 overflow-hidden">
          {!currentPatient ? (
            <div className="flex-1 flex items-center justify-center p-8">
              <div className="text-center">
                <div className="text-red-500 text-lg font-medium mb-2">
                  Unable to Load Patient
                </div>
                <div className="text-gray-600 text-sm max-w-md">
                  Patient data could not be loaded. Please try again later.
                </div>
              </div>
            </div>
          ) : selectedTask ? (
            <TaskDetails task={selectedTask} />
          ) : (
            <PatientDetails
              patient={currentPatient}
              setSelectedTask={setSelectedTask}
            />
          )}
        </div>
      </div>
    </dialog>
  )
}

export default ModalDetails<|MERGE_RESOLUTION|>--- conflicted
+++ resolved
@@ -6,11 +6,8 @@
 import PatientDetails from './PatientDetails/PatientDetails'
 import TaskDetails from './TaskDetails/TaskDetails'
 import { useAuthentication } from '@/hooks/use-authentication'
-<<<<<<< HEAD
 import { useMedplumStore } from '@/hooks/use-medplum-store'
-=======
 import type { Identifier } from '@medplum/fhirtypes'
->>>>>>> 8e989b2d
 
 interface ModalDetailsProps {
   patient?: WorklistPatient
