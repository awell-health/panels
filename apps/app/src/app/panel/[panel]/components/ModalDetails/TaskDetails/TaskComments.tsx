<<<<<<< HEAD
import { useMedplumStore } from '@/hooks/use-medplum-store'
import type { WorklistTask } from '@/lib/fhir-to-table-data'
import { Loader2 } from 'lucide-react'
=======
import { useMedplumStore, type WorklistTask } from '@/hooks/use-medplum-store'
import { LoaderCircle } from 'lucide-react'
>>>>>>> 8e989b2d
import { useState } from 'react'
import NotesTimeline, { type TimelineDatItem } from '../NotesTimeline'

interface TaskCommentProps {
  task: WorklistTask
}

const TaskComment = ({ task }: TaskCommentProps) => {
  const [newComment, setNewComment] = useState('')
  const [comments, setComments] = useState<WorklistTask['note']>(
    task.note ?? [],
  )
  const [isSubmitting, setIsSubmitting] = useState(false)
  const taskId = task.id

  const { addNotesToTask } = useMedplumStore()

  const handleSubmitComment = async () => {
    if (newComment.trim() && taskId) {
      setIsSubmitting(true)
      const tempID = new Date().toISOString()

      setComments((prev: WorklistTask['note']) => [
        ...prev,
        {
          id: tempID,
          text: newComment.trim(),
          time: new Date().toISOString(),
        },
      ])

      setNewComment('')

      try {
        const task = await addNotesToTask(taskId, newComment.trim())
        setComments((prev: WorklistTask['note']) =>
          prev.map((n: WorklistTask['note']) =>
            n.id === tempID ? task.note : n,
          ),
        )

        setComments(task.note)
        setIsSubmitting(false)
      } catch (error) {
        console.error('Failed to add comment:', error)
      } finally {
        setIsSubmitting(false)
      }
    }
  }

  const timelineItems: TimelineDatItem[] = [
    {
      type: 'task',
      title: 'Task created',
      datetime: task.authoredOn,
    },
  ]

  if (task.status === 'completed') {
    timelineItems.push({
      type: 'task',
      title: 'Task completed',
      datetime: task.lastModified,
    })
  }

  return (
    <div className="flex flex-col p-2 gap-2">
      <NotesTimeline
        notes={comments}
        patientId={task.patientId}
        timelineItems={timelineItems}
      />

      <div className="w-full mt-auto">
        <textarea
          value={newComment}
          onChange={(e) => setNewComment(e.target.value)}
          placeholder="Add a comment..."
          className="w-full p-2 border border-gray-200 rounded-md text-xs focus:outline-none focus:ring-2 focus:ring-blue-500"
          rows={3}
        />
        <button
          type="button"
          onClick={handleSubmitComment}
          disabled={!newComment.trim() || isSubmitting}
          className="w-full bg-blue-500 text-white py-2 rounded-md text-xs hover:bg-blue-600 disabled:bg-gray-300 disabled:cursor-not-allowed transition-colors duration-200"
        >
          {isSubmitting ? (
            <span className="flex items-center gap-1 w-full justify-center">
              <LoaderCircle className="h-4 w-4 animate-spin" />
              Saving...
            </span>
          ) : (
            'Add Comment'
          )}
        </button>
      </div>
    </div>
  )
}

export default TaskComment<|MERGE_RESOLUTION|>--- conflicted
+++ resolved
@@ -1,11 +1,6 @@
-<<<<<<< HEAD
 import { useMedplumStore } from '@/hooks/use-medplum-store'
 import type { WorklistTask } from '@/lib/fhir-to-table-data'
-import { Loader2 } from 'lucide-react'
-=======
-import { useMedplumStore, type WorklistTask } from '@/hooks/use-medplum-store'
 import { LoaderCircle } from 'lucide-react'
->>>>>>> 8e989b2d
 import { useState } from 'react'
 import NotesTimeline, { type TimelineDatItem } from '../NotesTimeline'
 
