--- conflicted
+++ resolved
@@ -1,14 +1,11 @@
-<<<<<<< HEAD
 import type { WorklistTask } from '@/lib/fhir-to-table-data'
-=======
-import { useMedplumStore, type WorklistTask } from '@/hooks/use-medplum-store'
->>>>>>> 8e989b2d
 import { encompassCards } from './encompassCards'
 import FhirExpandableCard from '../FhirExpandableCard'
 import { useState, useEffect } from 'react'
 import type { Composition } from '@medplum/fhirtypes'
 import RenderValue from '../RenderValue'
 import ExpandableCard from '../ExpandableCard'
+import { useMedplumStore } from '@/hooks/use-medplum-store'
 
 const EncompassContent: React.FC<{
   task: WorklistTask
