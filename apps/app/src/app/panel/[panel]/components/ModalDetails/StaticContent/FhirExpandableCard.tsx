--- conflicted
+++ resolved
@@ -1,14 +1,7 @@
 import { getNestedValue } from '../../../../../../lib/fhir-path'
 import ExpandableCard from './ExpandableCard'
 import CardRowItem from './CardRowItem'
-<<<<<<< HEAD
-import type { WorklistTask } from '@/lib/fhir-to-table-data'
-=======
-import type {
-  WorklistPatient,
-  WorklistTask,
-} from '../../../../../../hooks/use-medplum-store'
->>>>>>> 8e989b2d
+import type { WorklistPatient, WorklistTask } from '@/lib/fhir-to-table-data'
 import type { FC } from 'react'
 import { getCardSummary } from './utils'
 
