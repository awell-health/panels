'use client'
import { ConfirmDeleteModal } from '@/components/ConfirmDeleteModal'
import {
  Dialog,
  DialogContent,
  DialogHeader,
  DialogTitle,
} from '@/components/ui/dialog'
import {
  useReactiveViews,
  useReactiveColumns,
  useReactiveView,
} from '@/hooks/use-reactive-data'
import { useReactivePanelStore } from '@/hooks/use-reactive-panel-store'
import type { Panel, View, Filter } from '@/types/panel'
import {
  LayoutGrid,
  Plus,
  X,
  Users,
  CheckSquare,
  Copy,
  FileText,
  Edit3Icon,
} from 'lucide-react'
import { useRouter } from 'next/navigation'
import { useEffect, useState } from 'react'

interface PanelNavigationProps {
  panel: Panel
  selectedViewId?: string
  currentViewType?: 'patient' | 'task'
  currentFilters?: Filter[]
  onPanelTitleChange?: (newTitle: string) => void
  onViewTitleChange?: (newTitle: string) => void
  canEdit: boolean
}

type ViewCreationType = 'patient' | 'task' | 'from-panel' | 'copy-view'

export default function PanelNavigation({
  panel,
  selectedViewId,
  currentViewType,
  currentFilters,
  onPanelTitleChange,
  onViewTitleChange,
  canEdit,
}: PanelNavigationProps) {
  const { deletePanel, deleteView, updatePanel, updateView, addView } =
    useReactivePanelStore()
  const router = useRouter()
  const [editingPanel, setEditingPanel] = useState(false)
  const [editingViewId, setEditingViewId] = useState<string | null>(null)
  const [panelTitle, setPanelTitle] = useState(panel.name)
  const [viewTitles, setViewTitles] = useState<Record<string, string>>({})
  const [hoveredViewId, setHoveredViewId] = useState<string | null>(null)
  const [showDeleteModal, setShowDeleteModal] = useState(false)
  const [showCreateViewModal, setShowCreateViewModal] = useState(false)
  const [viewToDelete, setViewToDelete] = useState<{
    id: string
    title: string
    viewType: 'panel' | 'view'
  } | null>(null)
  const [deletingViewId, setDeletingViewId] = useState<string | null>(null)
  const [creatingView, setCreatingView] = useState(false)
  const { views } = useReactiveViews(panel.id)
  const { columns } = useReactiveColumns(panel.id)
  const { view: currentView } = useReactiveView(panel.id, selectedViewId || '')

  const handleSetEditingPanel = (value: boolean | null) => {
    if (canEdit) {
      setEditingPanel(value || false)
    }
  }

  const handleSetEditingView = (value: string | null) => {
    if (canEdit) {
      setEditingViewId(value)
    }
  }

  useEffect(() => {
    setPanelTitle(panel.name)
    const initialViewTitles: Record<string, string> = {}
    for (const view of views) {
      initialViewTitles[view.id] = view.name || ''
    }
    setViewTitles(initialViewTitles)
  }, [panel, views])

  const handleViewClick = (view: View) => {
    if (view.id === selectedViewId) return
    router.push(`/panel/${panel.id}/view/${view.id}`)
  }

  const handlePanelClick = () => {
    if (selectedViewId) {
      router.push(`/panel/${panel.id}`)
    }
  }

  const handlePanelTitleSubmit = () => {
    if (panelTitle.trim() && panelTitle.trim() !== panel.name) {
      onPanelTitleChange?.(panelTitle.trim())
    } else {
      setPanelTitle(panel.name)
    }
    setEditingPanel(false)
  }

  const handleViewTitleSubmit = (viewId: string) => {
    const newTitle = viewTitles[viewId]?.trim() || ''
    const currentViewToUpdate = views.find((v) => v.id === viewId)

    if (newTitle && newTitle !== (currentViewToUpdate?.name || '')) {
      onViewTitleChange?.(newTitle)
    } else {
      setViewTitles((prev) => ({
        ...prev,
        [viewId]: currentViewToUpdate?.name || '',
      }))
    }
    setEditingViewId(null)
  }

  const handleDeleteViewClick = (
    viewId: string,
    viewTitle: string,
    viewType: 'panel' | 'view',
  ) => {
    setViewToDelete({ id: viewId, title: viewTitle, viewType })
    setShowDeleteModal(true)
  }

  const handleDeleteViewConfirm = async () => {
    if (!viewToDelete) return

    // Close the modal immediately to prevent showing "undefined" during optimistic update
    setShowDeleteModal(false)
    setDeletingViewId(viewToDelete.id)

    try {
      if (viewToDelete.viewType === 'panel' && viewToDelete.id === panel.id) {
        // Deleting the panel
        await deletePanel?.(viewToDelete.id)
        router.push('/')
      } else if (viewToDelete.viewType === 'view') {
        // Deleting a view
        await deleteView?.(panel.id, viewToDelete.id)
        // Navigate to panel if we're deleting the currently selected view
        if (selectedViewId === viewToDelete.id) {
          router.push(`/panel/${panel.id}`)
        }
      }
    } catch (error) {
      console.error('Failed to delete:', error)
    } finally {
      setDeletingViewId(null)
      setViewToDelete(null)
    }
  }

  const handleDeleteModalClose = () => {
    setShowDeleteModal(false)
    setViewToDelete(null)
    setDeletingViewId(null)
  }

  const handleCreateView = async (type: ViewCreationType) => {
    if (!addView) return

    setCreatingView(true)
    try {
      let newView: View

      switch (type) {
        case 'patient': {
          // Create new patient view with all patient columns
          const patientColumns = columns.filter((col) =>
            col.tags?.includes('panels:patients'),
          )

          // Create columnVisibility with all columns visible
          const columnVisibility = patientColumns.reduce(
            (acc, col) => {
              acc[col.id] = true
              return acc
            },
            {} as Record<string, boolean>,
          )

          newView = await addView(panel.id, {
            name: 'New Patient View',
            panelId: panel.id,
            visibleColumns: patientColumns.map((col) => col.id),
            createdAt: new Date(),
            isPublished: false,
            metadata: {
              filters: [],
              viewType: 'patient',
              columnVisibility,
            },
          })
          break
        }
        case 'task': {
          // Create new task view with all task columns
          const taskColumns = columns.filter((col) =>
            col.tags?.includes('panels:tasks'),
          )

          // Create columnVisibility with all columns visible
          const columnVisibility = taskColumns.reduce(
            (acc, col) => {
              acc[col.id] = true
              return acc
            },
            {} as Record<string, boolean>,
          )

          newView = await addView(panel.id, {
            name: 'New Task View',
            panelId: panel.id,
            visibleColumns: taskColumns.map((col) => col.id),
            createdAt: new Date(),
            isPublished: false,
            metadata: {
              filters: [],
              viewType: 'task',
              columnVisibility,
            },
          })
          break
        }
        case 'from-panel': {
          // Create view from current panel - use current applied filters and current view type
          const viewType = currentViewType || 'patient'
          const relevantColumns = columns.filter((col) =>
            viewType === 'patient'
              ? col.tags?.includes('panels:patients')
              : col.tags?.includes('panels:tasks'),
          )

          // Only include visible columns from the panel
          const visibleColumns = relevantColumns
            .filter((col) => col.properties?.display?.visible !== false)
            .map((col) => col.id)

          // Create columnVisibility metadata based on panel's current visibility
          const columnVisibility = relevantColumns.reduce(
            (acc, col) => {
              acc[col.id] = col.properties?.display?.visible !== false
              return acc
            },
            {} as Record<string, boolean>,
          )

          newView = await addView(panel.id, {
            name: `${panel.name} View`,
            panelId: panel.id,
            visibleColumns,
            createdAt: new Date(),
            isPublished: false,
            metadata: {
              filters: currentFilters || panel.metadata.filters || [],
              sort: panel.metadata.sort || undefined,
              viewType: viewType,
              columnVisibility,
            },
          })
          break
        }
        case 'copy-view': {
          // Copy current view
          if (!currentView) return

          // Ensure columnVisibility exists, create it if needed for backward compatibility
          let columnVisibility = currentView.metadata.columnVisibility
          if (!columnVisibility) {
            const viewType = currentView.metadata.viewType
            const relevantColumns = columns.filter((col) =>
              viewType === 'patient'
                ? col.tags?.includes('panels:patients')
                : col.tags?.includes('panels:tasks'),
            )
            columnVisibility = relevantColumns.reduce(
              (acc, col) => {
                acc[col.id] = currentView.visibleColumns.includes(col.id)
                return acc
              },
              {} as Record<string, boolean>,
            )
          }

          newView = await addView(panel.id, {
            name: `${currentView.name} (copy)`,
            panelId: panel.id,
            visibleColumns: [...currentView.visibleColumns],
            createdAt: new Date(),
            isPublished: false,
            metadata: {
              ...currentView.metadata,
              columnVisibility,
            },
          })
          break
        }
        default:
          return
      }

      // Navigate to the new view
      if (newView) {
        router.push(`/panel/${panel.id}/view/${newView.id}`)
      }
    } catch (error) {
      console.error('Failed to create view:', error)
    } finally {
      setCreatingView(false)
      setShowCreateViewModal(false)
    }
  }

  const getSaveStatusIcon = (entityId: string) => {
    // For now, we'll always show saved status since reactive updates are immediate
    return null
  }

  const getViewCreationOptions = () => {
    const options = [
      {
        type: 'patient' as ViewCreationType,
        title: 'New Patient View',
        description:
          'Start fresh with a patient-focused view showing all patient data',
        icon: Users,
        available: true,
      },
      {
        type: 'task' as ViewCreationType,
        title: 'New Task View',
        description:
          'Start fresh with a task-focused view showing all task data',
        icon: CheckSquare,
        available: true,
      },
      {
        type: 'from-panel' as ViewCreationType,
        title: 'View from Current Panel',
        description:
          'Create a view that inherits your current filters and view settings',
        icon: FileText,
        available: !selectedViewId, // Only available on panel page
      },
      {
        type: 'copy-view' as ViewCreationType,
        title: 'Copy Current View',
        description:
          'Duplicate this view with all its columns, filters, and settings',
        icon: Copy,
        available: selectedViewId && currentView, // Only available on view page
      },
    ]

    return options.filter((option) => option.available)
  }

  const tabClassesBase =
    'h-9 px-4 relative z-10 flex items-center rounded-t-md border-l border-t border-r whitespace-nowrap'
  const tabClassesEdit = 'bg-slate-50 border-blue-300 [&>div>input]:border-b'
  const tabClassesSelected =
    'bg-white border-gray-400 [&>div>span]:font-semibold'
  const tabClassesNotSelected = 'bg-gray-100 hover:bg-gray-100 border-gray-200'
  const tabClassesInput =
    'bg-transparent border-b border-blue-300 focus:outline-none focus:ring-0 p-0 pb-0.5 text-xs'

  return (
    <>
      <div className="bg-gray-50 relative pt-4">
        <div className="h-10 flex items-end px-2 overflow-x-auto overflow-y-hidden navigation-tabs-scroll">
          <div className="absolute bottom-0 left-0 right-0 h-[1px] bg-gray-200" />
          <div className="flex items-end min-w-0">
            {/* Panel Tab */}
            <div
              className="relative ml-2 mb-[-1px] cursor-pointer flex-shrink-0"
              onClick={(e) => {
                e.stopPropagation()
                if (!selectedViewId) {
                  handleSetEditingPanel(true)
                } else {
                  handlePanelClick()
                }
              }}
              onKeyDown={(e) => {
                // Don't handle keyboard events if we're editing the panel title
                if (editingPanel) return

                if (e.key === 'Enter' || e.key === ' ') {
                  e.preventDefault()
                  e.stopPropagation()
                  if (!selectedViewId) {
                    handleSetEditingPanel(true)
                  } else {
                    handlePanelClick()
                  }
                }
              }}
            >
              <div
                className={`
                  ${tabClassesBase}
                  ${
                    editingPanel
                      ? tabClassesEdit
                      : !selectedViewId
                        ? tabClassesSelected
                        : tabClassesNotSelected
                  }
                `}
              >
                <LayoutGrid
                  className={`h-3 w-3 mr-2 ${!selectedViewId ? 'text-yellow-800' : 'text-gray-500'}`}
                />
                {editingPanel ? (
                  <div className="flex items-center w-full">
                    <input
                      type="text"
                      value={panelTitle}
                      placeholder="Enter panel name..."
                      onChange={(e) => setPanelTitle(e.target.value)}
                      onBlur={handlePanelTitleSubmit}
                      onKeyDown={(e) => {
                        if (e.key === 'Enter') {
                          handlePanelTitleSubmit()
                        } else if (e.key === 'Escape') {
                          setPanelTitle(panel.name)
                          setEditingPanel(false)
                        }
                      }}
                      className={tabClassesInput}
                    />
                    {panelTitle.trim() !== panel.name && (
                      <span
                        className="text-xs text-orange-500 ml-1"
                        title="Unsaved changes"
                      >
                        •
                      </span>
                    )}
                    {getSaveStatusIcon(panel.id)}
                  </div>
                ) : (
                  <div className="flex items-center">
                    <span
                      className="text-xs font-normal text-gray-600 cursor-pointer"
                      onClick={(e) => {
                        e.stopPropagation()
                        if (!selectedViewId) {
                          setEditingPanel(true)
                        } else {
                          handlePanelClick()
                        }
                      }}
                      onKeyDown={(e) => {
                        if (e.key === 'Enter' || e.key === ' ') {
                          e.preventDefault()
                          e.stopPropagation()
                          handlePanelClick()
                        }
                      }}
                    >
                      {panel.name}
                    </span>
                    {getSaveStatusIcon(panel.id)}
<<<<<<< HEAD
                    <button
                      type="button"
                      id="remove-view-id"
                      className="ml-2 text-gray-400 hover:text-gray-600"
                      onClick={(e) => {
                        e.stopPropagation()
                        handleDeleteViewClick(panel.id, panel.name, 'panel')
                      }}
                    >
                      <X className="h-3 w-3" />
                    </button>
=======
                    {canEdit && (
                      <button
                        type="button"
                        className="ml-2 text-gray-400 hover:text-gray-600"
                        onClick={(e) => {
                          e.stopPropagation()
                          handleDeleteViewClick(panel.id, panel.name)
                        }}
                      >
                        <X className="h-3 w-3" />
                      </button>
                    )}
>>>>>>> 0a4d3c6d
                  </div>
                )}
              </div>
            </div>

            {/* Views */}
            {views.map((view) => (
              <div
                key={view.id}
                className="relative ml-2 mb-[-1px] cursor-pointer flex-shrink-0"
                onClick={() => handleViewClick(view)}
                onMouseEnter={() => setHoveredViewId(view.id)}
                onMouseLeave={() => setHoveredViewId(null)}
                onKeyDown={(e) => {
                  // Don't handle keyboard events if we're editing the view title
                  if (editingViewId === view.id) return

                  if (e.key === 'Enter' || e.key === ' ') {
                    e.preventDefault()
                    e.stopPropagation()
                    handleViewClick(view)
                  }
                }}
              >
                <div
                  className={`
                    ${tabClassesBase}
                    ${
                      editingViewId === view.id
                        ? tabClassesEdit
                        : view.id === selectedViewId
                          ? tabClassesSelected
                          : tabClassesNotSelected
                    }
                  `}
                >
                  {editingViewId === view.id ? (
                    <div className="flex items-center w-full">
                      <input
                        type="text"
                        value={viewTitles[view.id] || ''}
                        placeholder="Enter view name..."
                        onChange={(e) =>
                          setViewTitles((prev) => ({
                            ...prev,
                            [view.id]: e.target.value,
                          }))
                        }
                        onBlur={() => handleViewTitleSubmit(view.id)}
                        onKeyDown={(e) => {
                          if (e.key === 'Enter') {
                            handleViewTitleSubmit(view.id)
                          } else if (e.key === 'Escape') {
                            setViewTitles((prev) => ({
                              ...prev,
                              [view.id]: view.name || '',
                            }))
                            handleSetEditingPanel(null)
                          }
                        }}
                        className={tabClassesInput}
                      />
                      <span className="-ml-2">
                        <Edit3Icon className="h-3 w-3 text-blue-500" />
                      </span>
                      {(viewTitles[view.id] || '').trim() !==
                        (view.name || '') && (
                        <span
                          className="text-xs text-orange-500 ml-1"
                          title="Unsaved changes"
                        >
                          •
                        </span>
                      )}
                      {getSaveStatusIcon(view.id)}
                    </div>
                  ) : (
                    <div className="flex items-center">
                      <span
                        className="text-xs font-normal text-gray-600 cursor-pointer"
                        onClick={(e) => {
                          e.stopPropagation()
                          if (view.id === selectedViewId) {
                            handleSetEditingView(view.id)
                          } else {
                            handleViewClick(view)
                          }
                        }}
                        onKeyDown={(e) => {
                          if (e.key === 'Enter' || e.key === ' ') {
                            e.preventDefault()
                            e.stopPropagation()
                            handleViewClick(view)
                          }
                        }}
                      >
                        {view.name} VIEW
                      </span>
                      {getSaveStatusIcon(view.id)}
<<<<<<< HEAD
                      <button
                        type="button"
                        className="ml-2 text-gray-400 hover:text-gray-600"
                        onClick={(e) => {
                          e.stopPropagation()
                          handleDeleteViewClick(
                            view.id,
                            view.name || '',
                            'view',
                          )
                        }}
                      >
                        <X className="h-3 w-3" />
                      </button>
=======
                      {canEdit && (
                        <button
                          type="button"
                          className="ml-2 text-gray-400 hover:text-gray-600"
                          onClick={(e) => {
                            e.stopPropagation()
                            handleDeleteViewClick(view.id, view.name || '')
                          }}
                        >
                          <X className="h-3 w-3" />
                        </button>
                      )}
>>>>>>> 0a4d3c6d
                    </div>
                  )}
                </div>
              </div>
            ))}

            {/* Add View Button */}

            <button
              type="button"
              className="ml-2 mb-[-1px] h-9 px-3 flex items-center text-sm text-gray-500 hover:text-gray-700 bg-gray-50 hover:bg-gray-100 rounded-t-md border-l border-t border-r border-gray-200 whitespace-nowrap"
              onClick={() => setShowCreateViewModal(true)}
            >
              <Plus className="h-3 w-3 mr-1 flex-shrink-0" />
              <span className="text-xs">Add View</span>
            </button>
          </div>
        </div>
      </div>

      {/* Create View Modal */}
      <Dialog
        open={showCreateViewModal}
        onOpenChange={(open) =>
          !open && !creatingView && setShowCreateViewModal(false)
        }
      >
        <DialogContent className="p-0 m-0 overflow-hidden max-w-2xl">
          <DialogHeader className="px-6 pt-6 pb-4">
            <div className="flex items-center space-x-4">
              <div className="flex-shrink-0">
                <div className="w-10 h-10 rounded-full bg-blue-50 border border-blue-200 flex items-center justify-center">
                  <Plus className="h-5 w-5 text-blue-600" />
                </div>
              </div>
              <div className="flex-1 min-w-0">
                <DialogTitle className="text-xl font-semibold text-gray-900 leading-6">
                  Create New View
                </DialogTitle>
                <p className="text-sm text-gray-600 mt-1">
                  Choose how you'd like to create your new view
                </p>
              </div>
            </div>
          </DialogHeader>

          <div className="px-6 pb-6">
            <div className="space-y-3">
              {getViewCreationOptions().map((option) => {
                const Icon = option.icon
                return (
                  <button
                    key={option.type}
                    type="button"
                    className="w-full text-left p-4 rounded-lg border border-gray-200 hover:border-blue-300 hover:bg-blue-50 transition-colors duration-200 disabled:opacity-50 disabled:cursor-not-allowed"
                    onClick={() => handleCreateView(option.type)}
                    disabled={creatingView}
                  >
                    <div className="flex items-start space-x-3">
                      <div className="flex-shrink-0 mt-1">
                        <Icon className="h-5 w-5 text-gray-600" />
                      </div>
                      <div className="flex-1 min-w-0">
                        <div className="text-sm font-medium text-gray-900">
                          {option.title}
                        </div>
                        <div className="text-sm text-gray-600 mt-1">
                          {option.description}
                        </div>
                      </div>
                    </div>
                  </button>
                )
              })}
            </div>
          </div>

          <div className="px-6 py-4 bg-gray-50 border-t border-gray-200 flex justify-end">
            <button
              type="button"
              onClick={() => setShowCreateViewModal(false)}
              disabled={creatingView}
              className="px-4 py-2 text-sm font-medium text-gray-700 bg-white border border-gray-300 rounded-md hover:bg-gray-50 hover:border-gray-400 focus:outline-none focus:ring-2 focus:ring-blue-500 focus:ring-offset-2 disabled:opacity-50 disabled:cursor-not-allowed transition-colors duration-200"
            >
              Cancel
            </button>
          </div>
        </DialogContent>
      </Dialog>

      {/* Delete Confirmation Modal */}
      <ConfirmDeleteModal
        isOpen={showDeleteModal}
        onClose={handleDeleteModalClose}
        onConfirm={handleDeleteViewConfirm}
        title={
          viewToDelete?.id === panel.id && viewToDelete?.viewType === 'panel'
            ? 'Delete Panel'
            : 'Delete View'
        }
        message={`Are you sure you want to delete the ${viewToDelete?.viewType === 'panel' ? 'panel' : 'view'} "${viewToDelete?.title}"? This action cannot be undone.`}
        isDeleting={!!deletingViewId}
      />
    </>
  )
}<|MERGE_RESOLUTION|>--- conflicted
+++ resolved
@@ -473,32 +473,19 @@
                       {panel.name}
                     </span>
                     {getSaveStatusIcon(panel.id)}
-<<<<<<< HEAD
-                    <button
-                      type="button"
-                      id="remove-view-id"
-                      className="ml-2 text-gray-400 hover:text-gray-600"
-                      onClick={(e) => {
-                        e.stopPropagation()
-                        handleDeleteViewClick(panel.id, panel.name, 'panel')
-                      }}
-                    >
-                      <X className="h-3 w-3" />
-                    </button>
-=======
                     {canEdit && (
                       <button
                         type="button"
+                        id="remove-view-id"
                         className="ml-2 text-gray-400 hover:text-gray-600"
                         onClick={(e) => {
                           e.stopPropagation()
-                          handleDeleteViewClick(panel.id, panel.name)
+                          handleDeleteViewClick(panel.id, panel.name, 'panel')
                         }}
                       >
                         <X className="h-3 w-3" />
                       </button>
                     )}
->>>>>>> 0a4d3c6d
                   </div>
                 )}
               </div>
@@ -598,35 +585,22 @@
                         {view.name} VIEW
                       </span>
                       {getSaveStatusIcon(view.id)}
-<<<<<<< HEAD
-                      <button
-                        type="button"
-                        className="ml-2 text-gray-400 hover:text-gray-600"
-                        onClick={(e) => {
-                          e.stopPropagation()
-                          handleDeleteViewClick(
-                            view.id,
-                            view.name || '',
-                            'view',
-                          )
-                        }}
-                      >
-                        <X className="h-3 w-3" />
-                      </button>
-=======
                       {canEdit && (
                         <button
                           type="button"
                           className="ml-2 text-gray-400 hover:text-gray-600"
                           onClick={(e) => {
                             e.stopPropagation()
-                            handleDeleteViewClick(view.id, view.name || '')
+                            handleDeleteViewClick(
+                              view.id,
+                              view.name || '',
+                              'view',
+                            )
                           }}
                         >
                           <X className="h-3 w-3" />
                         </button>
                       )}
->>>>>>> 0a4d3c6d
                     </div>
                   )}
                 </div>
