"use client";
import { isFeatureEnabled } from '@/utils/featureFlags'
import ReactiveWorklistViewPage from './page-reactive'
import WorklistFooter from "@/app/panel/[panel]/components/WorklistFooter";
import WorklistNavigation from "@/app/panel/[panel]/components/WorklistNavigation";
import WorklistTable from "@/app/panel/[panel]/components/WorklistTable";
import WorklistToolbar from "@/app/panel/[panel]/components/WorklistToolbar";
import { useColumnCreator } from "@/hooks/use-column-creator";
import { useMedplumStore } from "@/hooks/use-medplum-store";
import { usePanelStore } from "@/hooks/use-panel-store";
import { useSearch } from "@/hooks/use-search";
import { arrayMove } from "@/lib/utils";
import type { ColumnDefinition, Filter, PanelDefinition, SortConfig, ViewDefinition, WorklistDefinition } from "@/types/worklist";
import type { DragEndEvent } from "@dnd-kit/core";
import { Loader2 } from "lucide-react";
import { useParams, useRouter } from "next/navigation";
import { useEffect, useState } from "react";

interface TableFilter {
  key: string;
  value: string;
}

export default function WorklistViewPage() {
  const isReactiveEnabled = isFeatureEnabled('ENABLE_REACTIVE_DATA_STORAGE')

  // If reactive is enabled, use the reactive component
  if (isReactiveEnabled) {
    return <ReactiveWorklistViewPage />
  }

  // Original implementation for when reactive is disabled
  const { patients, tasks, toggleTaskOwner, isLoading: isMedplumLoading } = useMedplumStore();
  const { getPanel, getView, updatePanel, addView, isLoading: isPanelLoading } = usePanelStore();
  const params = useParams();
  const panelId = params.panel as string;
  const viewId = params.view as string;
  const router = useRouter();

  const [tableFilters, setTableFilters] = useState<TableFilter[]>([]);
  const [panel, setPanel] = useState<PanelDefinition | null>(null);
  const [view, setView] = useState<ViewDefinition | null>(null);

  // Get panel and view data
  useEffect(() => {
    const currentPanel = getPanel(panelId);
    if (currentPanel) {
      setPanel(currentPanel);
      const currentView = getView(panelId, viewId);
      if (currentView) {
        setView(currentView);
        setTableFilters(currentView.filters.map((filter: Filter) => ({
          key: filter.fhirPathFilter[0],
          value: filter.fhirPathFilter[1],
        })));
      }
    }
  }, [getPanel, getView, panelId, viewId]);

  const searchData = view?.viewType === 'patient' ? patients : tasks;
  // @ts-ignore - Type mismatch between patient/task arrays but useSearch handles both
  const { searchTerm, setSearchTerm, searchMode, setSearchMode, filteredData } = useSearch(searchData);

  const columns = view?.columns && view.columns.length > 0
    ? view.columns
    : (view?.viewType === 'patient' ? panel?.patientViewColumns ?? [] : panel?.taskViewColumns ?? []);
  const tableData = filteredData ?? [];

  // Handle panel or view not found
  useEffect(() => {
    if (!isPanelLoading && !panel) {
      router.push('/');
      return;
    }
    if (!isPanelLoading && !view) {
      router.push(`/panel/${panelId}`);
      return;
    }
  }, [isPanelLoading, panel, view, router, panelId]);

  const onColumnUpdate = async (updates: Partial<ColumnDefinition>) => {
    if (!view || !panel) {
      return;
    }

    const panelColumns = view.viewType === 'patient' ? panel.patientViewColumns ?? [] : panel.taskViewColumns ?? []

    const newColumns = updates.properties?.display?.visible
<<<<<<< HEAD
      ? viewDefinition.columns.some(col => col.id === updates.id)
        ? viewDefinition.columns
        : [...viewDefinition.columns, panelColumns.find(col => col.id === updates.id)].filter((col): col is ColumnDefinition => col !== undefined)
      : viewDefinition.columns.filter(column => column.id !== updates.id).filter((col): col is ColumnDefinition => col !== undefined)
=======
      ? view.columns.some((col: ColumnDefinition) => col.id === updates.id)
        ? view.columns
        : [...view.columns, panelColumns.find((col: ColumnDefinition) => col.id === updates.id)].filter((col): col is ColumnDefinition => col !== undefined)
      : view.columns.filter((column: ColumnDefinition) => column.id !== updates.id).filter((col): col is ColumnDefinition => col !== undefined)
>>>>>>> 230d7a3b

    const newView = {
      ...view,
      columns: newColumns
    }

    const newPanel = {
      ...panel,
      views: panel.views?.map((v: ViewDefinition) => v.id === viewId ? newView : v) ?? [newView]
    }

    try {
      await updatePanel(panel.id, newPanel);
      setView(newView);
      setPanel(newPanel);
    } catch (error) {
      console.error('Failed to update column:', error);
    }
  }

  const onFiltersChange = async (newTableFilters: TableFilter[]) => {
    if (!view || !panel) {
      return;
    }

    // Convert table filters to view filters
    const newFilters: Filter[] = newTableFilters.map((filter: TableFilter) => ({
      fhirPathFilter: [filter.key, filter.value]
    }));
    const newView = {
      ...view,
      filters: newFilters,
    }

    const newPanel = {
      ...panel,
      views: panel.views?.map((v: ViewDefinition) => v.id === viewId ? newView : v) ?? [newView]
    }

    try {
      await updatePanel(panel.id, newPanel);
      setTableFilters(newTableFilters);
      setView(newView);
      setPanel(newPanel);
    } catch (error) {
      console.error('Failed to update filters:', error);
    }
  }

  const handleDragEnd = async (event: DragEndEvent) => {
    const { active, over } = event;
    if (!over || active.id === over.id || !view || !panel) {
      return;
    }

    // Find the active column's index and the over column's index
    const oldIndex = columns.findIndex((col: ColumnDefinition) => col.id === active.id);
    const newIndex = columns.findIndex((col: ColumnDefinition) => col.id === over.id);

    if (oldIndex === -1 || newIndex === -1) {
      return;
    }

    // Reorder the columns
    const reorderedColumns = arrayMove(columns, oldIndex, newIndex);

    // Update the view definition
    const newView = {
      ...view,
      columns: reorderedColumns,
    };

    const newPanel = {
      ...panel,
      views: panel.views?.map((v: ViewDefinition) => v.id === viewId ? newView : v) ?? [newView]
    }

    try {
      await updatePanel(panel.id, newPanel);
      setView(newView);
      setPanel(newPanel);
    } catch (error) {
      console.error('Failed to reorder columns:', error);
    }
  }

  const onColumnChange = async (column: ViewDefinition | WorklistDefinition) => {
    if (!view || !panel) {
      return;
    }

    const newView = {
      ...view,
      ...column,
    }

    const newPanel = {
      ...panel,
      views: panel.views?.map((v: ViewDefinition) => v.id === viewId ? newView : v) ?? [newView]
    }

    try {
      await updatePanel(panel.id, newPanel);
      setView(newView);
      setPanel(newPanel);
    } catch (error) {
      console.error('Failed to update view:', error);
    }
  }

  const { onAddColumn } = useColumnCreator({
    currentView: view?.viewType ?? 'patient',
    patients,
    tasks,
    worklistDefinition: view || undefined,
    onDefinitionChange: onColumnChange,
  });

  const onNewView = async () => {
    if (!panel) {
      return;
    }

    try {
      const newView = await addView(panel.id, {
        title: "New View",
        filters: view?.filters ?? panel.filters,
        columns: view?.viewType === 'patient' ? panel.patientViewColumns : panel.taskViewColumns,
        createdAt: new Date(),
        viewType: view?.viewType ?? 'task',
        sortConfig: view?.sortConfig ?? [],
      });
      if (newView) {
        router.push(`/panel/${panelId}/view/${newView.id}`);
      }
    } catch (error) {
      console.error('Failed to create new view:', error);
    }
  }

  const onSortConfigUpdate = async (sortConfig: SortConfig | undefined) => {
    if (!view || !panel) {
      return;
    }
    const newView = {
      ...view,
      sortConfig: sortConfig ? [sortConfig] : [],
    }
    const newPanel = {
      ...panel,
      views: panel.views?.map((v: ViewDefinition) => v.id === viewId ? newView : v) ?? [newView]
    }
    await updatePanel(panel.id, newPanel);
    setView(newView);
    setPanel(newPanel);
  }

  const onViewTitleChange = async (newTitle: string) => {
    if (!view || !panel) {
      console.log("viewDefinition not found");
      return;
    }

    try {
      const newView = {
        ...view,
        title: newTitle,
      }
      const newPanel = {
        ...panel,
        views: panel.views?.map((v: ViewDefinition) => v.id === viewId ? newView : v) ?? [newView]
      }
      await updatePanel(panel.id, newPanel);
      setView(newView);
      setPanel(newPanel);
    } catch (error) {
      console.error('Failed to update view title:', error);
    }
  };

  if (!panel || !view) {
    return null;
  }

  return (
    <>
<<<<<<< HEAD
      {isLoading ? (
        <div className="flex items-center justify-center h-screen">
          <Loader2 className="h-8 w-8 text-blue-500 animate-spin mb-2" aria-label="Loading View" />
        </div>
      ) : (
        <>
          {/* Navigation Area */}
          <div className="navigation-area">
            {panelDefinition && (
              <WorklistNavigation
                panelDefinition={panelDefinition}
                selectedViewId={viewId}
                onNewView={onNewView}
                onViewTitleChange={onViewTitleChange}
              />
            )}
          </div>

          {/* Toolbar Area */}
          <div className="toolbar-area">
            <WorklistToolbar
              searchTerm={searchTerm}
              onSearch={setSearchTerm}
              searchMode={searchMode}
              onSearchModeChange={setSearchMode}
              currentView={viewDefinition?.viewType}
              setCurrentView={() => { }}
              worklistColumns={viewDefinition?.viewType === 'patient' ? panelDefinition?.patientViewColumns ?? [] : panelDefinition?.taskViewColumns ?? []}
              onAddColumn={onAddColumn}
              visibleColumns={columns}
              onColumnVisibilityChange={(columnId, visible) => onColumnUpdate({ id: columnId, properties: { display: { visible } } })}
            />
          </div>

          {/* Content Area */}
          <div className="content-area">
            <div className="table-scroll-container">
              <WorklistTable
                isLoading={isMedplumLoading}
                selectedRows={[]}
                toggleSelectAll={() => { }}
                worklistColumns={columns}
                onSortConfigUpdate={onSortConfigUpdate}
                tableData={filteredData}
                handlePDFClick={() => { }}
                handleTaskClick={() => { }}
                handleRowHover={() => { }}
                toggleSelectRow={() => { }}
                handleAssigneeClick={(taskId: string) => toggleTaskOwner(taskId)}
                setIsAddingIngestionSource={() => { }}
                currentView={viewDefinition?.viewType ?? 'patient'}
                handleDragEnd={handleDragEnd}
                onColumnUpdate={onColumnUpdate}
                filters={tableFilters}
                onFiltersChange={onFiltersChange}
                initialSortConfig={viewDefinition?.sortConfig?.[0] ?? null}
              />
            </div>
          </div>

          {/* Footer Area */}
          <div className="footer-area">
            <WorklistFooter
              columnsCounter={columns.length}
              rowsCounter={tableData.length}
              navigateToHome={() => router.push('/')}
              isAISidebarOpen={false}
            />
          </div>
        </>
      )}
=======
      <WorklistNavigation panelDefinition={panel} selectedViewId={viewId} onNewView={onNewView} onViewTitleChange={onViewTitleChange} />
      <WorklistToolbar
        searchTerm={searchTerm}
        onSearch={setSearchTerm}
        searchMode={searchMode}
        onSearchModeChange={setSearchMode}
        currentView={view?.viewType}
        setCurrentView={() => { }}
        worklistColumns={columns}
        onAddColumn={onAddColumn}
        onColumnVisibilityChange={(columnId, visible) => onColumnUpdate({ id: columnId, properties: { display: { visible } } })}
      />
      <WorklistTable isLoading={isMedplumLoading}
        selectedRows={[]}
        toggleSelectAll={() => { }}
        worklistColumns={columns}
        onSortConfigUpdate={onSortConfigUpdate}
        tableData={filteredData}
        handlePDFClick={() => { }}
        handleTaskClick={() => { }}
        handleRowHover={() => { }}
        toggleSelectRow={() => { }}
        handleAssigneeClick={(taskId: string) => toggleTaskOwner(taskId)}
        setIsAddingIngestionSource={() => { }}
        currentView={view?.viewType ?? 'patient'}
        handleDragEnd={handleDragEnd}
        onColumnUpdate={onColumnUpdate}
        filters={tableFilters}
        onFiltersChange={onFiltersChange}
        initialSortConfig={view?.sortConfig?.[0] ?? null}
      />
      <WorklistFooter
        columnsCounter={columns.length}
        rowsCounter={tableData.length}
        navigateToHome={() => router.push('/')}
        isAISidebarOpen={false}
      />
>>>>>>> 230d7a3b
    </>
  );
}<|MERGE_RESOLUTION|>--- conflicted
+++ resolved
@@ -86,17 +86,10 @@
     const panelColumns = view.viewType === 'patient' ? panel.patientViewColumns ?? [] : panel.taskViewColumns ?? []
 
     const newColumns = updates.properties?.display?.visible
-<<<<<<< HEAD
-      ? viewDefinition.columns.some(col => col.id === updates.id)
-        ? viewDefinition.columns
-        : [...viewDefinition.columns, panelColumns.find(col => col.id === updates.id)].filter((col): col is ColumnDefinition => col !== undefined)
-      : viewDefinition.columns.filter(column => column.id !== updates.id).filter((col): col is ColumnDefinition => col !== undefined)
-=======
       ? view.columns.some((col: ColumnDefinition) => col.id === updates.id)
         ? view.columns
         : [...view.columns, panelColumns.find((col: ColumnDefinition) => col.id === updates.id)].filter((col): col is ColumnDefinition => col !== undefined)
       : view.columns.filter((column: ColumnDefinition) => column.id !== updates.id).filter((col): col is ColumnDefinition => col !== undefined)
->>>>>>> 230d7a3b
 
     const newView = {
       ...view,
@@ -283,117 +276,61 @@
 
   return (
     <>
-<<<<<<< HEAD
-      {isLoading ? (
-        <div className="flex items-center justify-center h-screen">
-          <Loader2 className="h-8 w-8 text-blue-500 animate-spin mb-2" aria-label="Loading View" />
+      {/* Navigation Area */}
+      <div className="navigation-area">
+        <WorklistNavigation panelDefinition={panel} selectedViewId={viewId} onNewView={onNewView} onViewTitleChange={onViewTitleChange} />
+      </div>
+
+      {/* Toolbar Area */}
+      <div className="toolbar-area">
+        <WorklistToolbar
+          searchTerm={searchTerm}
+          onSearch={setSearchTerm}
+          searchMode={searchMode}
+          onSearchModeChange={setSearchMode}
+          currentView={view?.viewType}
+          setCurrentView={() => { }}
+          worklistColumns={columns}
+          onAddColumn={onAddColumn}
+          onColumnVisibilityChange={(columnId, visible) => onColumnUpdate({ id: columnId, properties: { display: { visible } } })}
+        />
+      </div>
+
+      {/* Content Area */}
+      <div className="content-area">
+        <div className="table-scroll-container">
+          <WorklistTable
+            isLoading={isMedplumLoading}
+            selectedRows={[]}
+            toggleSelectAll={() => { }}
+            worklistColumns={columns}
+            onSortConfigUpdate={onSortConfigUpdate}
+            tableData={filteredData}
+            handlePDFClick={() => { }}
+            handleTaskClick={() => { }}
+            handleRowHover={() => { }}
+            toggleSelectRow={() => { }}
+            handleAssigneeClick={(taskId: string) => toggleTaskOwner(taskId)}
+            setIsAddingIngestionSource={() => { }}
+            currentView={view?.viewType ?? 'patient'}
+            handleDragEnd={handleDragEnd}
+            onColumnUpdate={onColumnUpdate}
+            filters={tableFilters}
+            onFiltersChange={onFiltersChange}
+            initialSortConfig={view?.sortConfig?.[0] ?? null}
+          />
         </div>
-      ) : (
-        <>
-          {/* Navigation Area */}
-          <div className="navigation-area">
-            {panelDefinition && (
-              <WorklistNavigation
-                panelDefinition={panelDefinition}
-                selectedViewId={viewId}
-                onNewView={onNewView}
-                onViewTitleChange={onViewTitleChange}
-              />
-            )}
-          </div>
-
-          {/* Toolbar Area */}
-          <div className="toolbar-area">
-            <WorklistToolbar
-              searchTerm={searchTerm}
-              onSearch={setSearchTerm}
-              searchMode={searchMode}
-              onSearchModeChange={setSearchMode}
-              currentView={viewDefinition?.viewType}
-              setCurrentView={() => { }}
-              worklistColumns={viewDefinition?.viewType === 'patient' ? panelDefinition?.patientViewColumns ?? [] : panelDefinition?.taskViewColumns ?? []}
-              onAddColumn={onAddColumn}
-              visibleColumns={columns}
-              onColumnVisibilityChange={(columnId, visible) => onColumnUpdate({ id: columnId, properties: { display: { visible } } })}
-            />
-          </div>
-
-          {/* Content Area */}
-          <div className="content-area">
-            <div className="table-scroll-container">
-              <WorklistTable
-                isLoading={isMedplumLoading}
-                selectedRows={[]}
-                toggleSelectAll={() => { }}
-                worklistColumns={columns}
-                onSortConfigUpdate={onSortConfigUpdate}
-                tableData={filteredData}
-                handlePDFClick={() => { }}
-                handleTaskClick={() => { }}
-                handleRowHover={() => { }}
-                toggleSelectRow={() => { }}
-                handleAssigneeClick={(taskId: string) => toggleTaskOwner(taskId)}
-                setIsAddingIngestionSource={() => { }}
-                currentView={viewDefinition?.viewType ?? 'patient'}
-                handleDragEnd={handleDragEnd}
-                onColumnUpdate={onColumnUpdate}
-                filters={tableFilters}
-                onFiltersChange={onFiltersChange}
-                initialSortConfig={viewDefinition?.sortConfig?.[0] ?? null}
-              />
-            </div>
-          </div>
-
-          {/* Footer Area */}
-          <div className="footer-area">
-            <WorklistFooter
-              columnsCounter={columns.length}
-              rowsCounter={tableData.length}
-              navigateToHome={() => router.push('/')}
-              isAISidebarOpen={false}
-            />
-          </div>
-        </>
-      )}
-=======
-      <WorklistNavigation panelDefinition={panel} selectedViewId={viewId} onNewView={onNewView} onViewTitleChange={onViewTitleChange} />
-      <WorklistToolbar
-        searchTerm={searchTerm}
-        onSearch={setSearchTerm}
-        searchMode={searchMode}
-        onSearchModeChange={setSearchMode}
-        currentView={view?.viewType}
-        setCurrentView={() => { }}
-        worklistColumns={columns}
-        onAddColumn={onAddColumn}
-        onColumnVisibilityChange={(columnId, visible) => onColumnUpdate({ id: columnId, properties: { display: { visible } } })}
-      />
-      <WorklistTable isLoading={isMedplumLoading}
-        selectedRows={[]}
-        toggleSelectAll={() => { }}
-        worklistColumns={columns}
-        onSortConfigUpdate={onSortConfigUpdate}
-        tableData={filteredData}
-        handlePDFClick={() => { }}
-        handleTaskClick={() => { }}
-        handleRowHover={() => { }}
-        toggleSelectRow={() => { }}
-        handleAssigneeClick={(taskId: string) => toggleTaskOwner(taskId)}
-        setIsAddingIngestionSource={() => { }}
-        currentView={view?.viewType ?? 'patient'}
-        handleDragEnd={handleDragEnd}
-        onColumnUpdate={onColumnUpdate}
-        filters={tableFilters}
-        onFiltersChange={onFiltersChange}
-        initialSortConfig={view?.sortConfig?.[0] ?? null}
-      />
-      <WorklistFooter
-        columnsCounter={columns.length}
-        rowsCounter={tableData.length}
-        navigateToHome={() => router.push('/')}
-        isAISidebarOpen={false}
-      />
->>>>>>> 230d7a3b
+      </div>
+
+      {/* Footer Area */}
+      <div className="footer-area">
+        <WorklistFooter
+          columnsCounter={columns.length}
+          rowsCounter={tableData.length}
+          navigateToHome={() => router.push('/')}
+          isAISidebarOpen={false}
+        />
+      </div>
     </>
   );
 }