'use client'

import PanelFooter from '@/app/panel/[panel]/components/PanelFooter'
import PanelNavigation from '@/app/panel/[panel]/components/PanelNavigation'
import PanelToolbar from '@/app/panel/[panel]/components/PanelToolbar'
import { VirtualizedTable } from '@/app/panel/[panel]/components/VirtualizedTable'
import { useDrawer } from '@/contexts/DrawerContext'
import { useAuthentication } from '@/hooks/use-authentication'
import { useColumnCreator } from '@/hooks/use-column-creator'
import type { WorklistPatient, WorklistTask } from '@/hooks/use-medplum-store'
import { useMedplumStore } from '@/hooks/use-medplum-store'
import {
  useReactiveColumns,
  useReactivePanel,
  useReactiveViews,
} from '@/hooks/use-reactive-data'
import { useReactivePanelStore } from '@/hooks/use-reactive-panel-store'
import { useSearch } from '@/hooks/use-search'
import { arrayMove } from '@/lib/utils'
import type {
  Column,
  ColumnChangesResponse,
  ViewType,
  Filter,
  Sort,
} from '@/types/panel'
import type { DragEndEvent } from '@dnd-kit/core'
import { Loader2 } from 'lucide-react'
import { useParams, useRouter } from 'next/navigation'
import { useCallback, useEffect, useState } from 'react'
import { AddIngestionModal } from './components/AddIngestionModal'
import { ModalDetails } from './components/ModalDetails'

interface SortConfig {
  key: string
  direction: 'asc' | 'desc'
}

export default function WorklistPage() {
  const params = useParams()
  const panelId = params.panel as string
  const [currentView, setCurrentView] = useState<ViewType>('patient')
  const [isAddingIngestionSource, setIsAddingIngestionSource] = useState(false)
  const [tableFilters, setTableFilters] = useState<Filter[]>([])

  const [selectedItem, setSelectedItem] = useState<
    WorklistPatient | WorklistTask | null
  >(null)

  const [selectedRows] = useState<string[]>([])
  const { user } = useAuthentication()
  const {
    patients,
    tasks,
    toggleTaskOwner,
    isLoading: isMedplumLoading,
  } = useMedplumStore()
<<<<<<< HEAD
  const { updatePanel, updateColumn, deleteColumn, applyColumnChanges } = useReactivePanelStore()
=======
  const { updatePanel, updateColumn, applyColumnChanges } =
    useReactivePanelStore()
>>>>>>> 51da508f
  const {
    panel,
    isLoading: isPanelLoading,
    error: panelError,
  } = useReactivePanel(panelId)
  const { columns: allColumns, isLoading: isColumnsLoading } =
    useReactiveColumns(panelId)
  const { views, isLoading: isViewsLoading } = useReactiveViews(panelId)
  const { openDrawer } = useDrawer()

  const router = useRouter()

  // Get columns for current view type using tag-based filtering
  const columns = allColumns.filter((col) =>
    currentView === 'patient'
      ? col.tags?.includes('panels:patients')
      : col.tags?.includes('panels:tasks'),
  )

  // Set table data based on current view
  const tableData = currentView === 'patient' ? patients : tasks
  const { searchTerm, setSearchTerm, searchMode, setSearchMode, filteredData } =
    // @ts-ignore - Type mismatch between patient/task arrays but useSearch handles both
    useSearch(tableData)

  // Set filters from panel
  useEffect(() => {
    if (panel) {
      setTableFilters(panel.metadata.filters)
      setCurrentView(
        panel.metadata.viewType
          ? (panel.metadata.viewType as ViewType)
          : 'patient',
      )
    }
  }, [panel])

  // Handle panel not found
  useEffect(() => {
    if (!isPanelLoading && !panel && !panelError) {
      router.push('/')
    }
  }, [isPanelLoading, panel, panelError, router])

  const updatePanelViewType = async (viewType: ViewType) => {
    try {
      if (!panel) return

      setCurrentView(viewType)
      await updatePanel?.(panelId, {
        metadata: {
          ...panel.metadata,
          viewType,
        },
      })
    } catch (error) {
      console.error('Failed to update panel view type:', error)
    }
  }

  const handleColumnChanges = async (columnChanges: ColumnChangesResponse) => {
    if (!panel) return

    try {
      await applyColumnChanges(panel.id, columnChanges)
    } catch (error) {
      console.error('Failed to apply column changes to panel:', error)
    }
  }

  const { onAddColumn } = useColumnCreator({
    currentViewType: currentView,
    patients,
    tasks,
    panel,
    columns: allColumns,
    onColumnChanges: handleColumnChanges,
  })

  const onPanelTitleChange = async (newTitle: string) => {
    if (!panel) {
      return
    }

    try {
      await updatePanel?.(panel.id, { name: newTitle })
    } catch (error) {
      console.error('Failed to update panel title:', error)
    }
  }

  const onColumnUpdate = async (updates: Partial<Column>) => {
    if (!panel || !updates.id) {
      return
    }

    try {
      await updateColumn?.(panel.id, updates.id, updates)
    } catch (error) {
      console.error('Failed to update column:', error)
    }
  }

  const onColumnDelete = async (columnId: string) => {
    if (!panel) {
      return
    }

    try {
      await deleteColumn?.(panel.id, columnId)
    } catch (error) {
      console.error('Failed to delete column:', error)
    }
  }

  const onSortUpdate = async (sort: Sort | undefined) => {
    if (!panel) {
      return
    }

    try {
      await updatePanel?.(panel.id, {
        metadata: {
          ...panel.metadata,
          sort,
        },
      })
    } catch (error) {
      console.error('Failed to update sort config:', error)
    }
  }

  const onFiltersChange = (filters: Filter[]) => {
    setTableFilters(filters)
  }

  // Centralized row click handler
  const handleRowClick = useCallback(
    // biome-ignore lint/suspicious/noExplicitAny: Not sure if we have a better type
    (row: Record<string, any>) => {
      if (currentView === 'task') {
        setSelectedItem(row as WorklistPatient | WorklistTask)
      } else if (currentView === 'patient') {
        setSelectedItem(row as WorklistPatient | WorklistTask)
        // openDrawer(
        //   <PatientContext patient={row as WorklistPatient} />,
        //   `${row.name} - Patient Details`,
        // )
      }
    },
    [currentView],
  )

  // biome-ignore lint/correctness/useExhaustiveDependencies: It's only the columns that matter here
  const handleDragEnd = useCallback(
    async (event: DragEndEvent) => {
      const { active, over } = event
      if (!over || active.id === over.id) {
        return
      }

      // Find the active column's index and the over column's index
      const oldIndex = columns.findIndex((col) => col.id === active.id)
      const newIndex = columns.findIndex((col) => col.id === over.id)

      if (oldIndex === -1 || newIndex === -1) {
        return
      }

      // Reorder the columns
      const reorderedColumns = arrayMove(columns, oldIndex, newIndex)

      // Update column order in each column's display properties
      const columnsWithOrder = reorderedColumns.map((col, index) => ({
        ...col,
        properties: {
          ...col.properties,
          display: {
            ...col.properties?.display,
            order: index,
          },
        },
      }))

      await Promise.all(
        columnsWithOrder.map(async (column) => {
          try {
            await onColumnUpdate(column)
          } catch (error) {
            console.error('Failed to update column order:', error)
          }
        }),
      )
    },
    [columns],
  )

  const isLoading =
    isPanelLoading || isColumnsLoading || isViewsLoading || !panel

  return (
    <>
      {isLoading ? (
        <div className="flex items-center justify-center h-screen">
          <Loader2
            className="h-8 w-8 text-blue-500 animate-spin mb-2"
            aria-label="Loading Panel"
          />
        </div>
      ) : (
        <>
          <div className="navigation-area">
            {panel && (
              <PanelNavigation
                panel={panel}
                selectedViewId={undefined}
                currentViewType={currentView}
                onPanelTitleChange={onPanelTitleChange}
              />
            )}
          </div>
          <div className="toolbar-area">
            <PanelToolbar
              searchTerm={searchTerm}
              onSearch={setSearchTerm}
              searchMode={searchMode}
              onSearchModeChange={setSearchMode}
              currentView={currentView}
              setCurrentView={updatePanelViewType}
              columns={columns.map((col) => ({
                ...col,
                visible: col.properties?.display?.visible !== false,
              }))}
              onAddColumn={onAddColumn}
              onColumnVisibilityChange={(columnId, visible) =>
                onColumnUpdate({
                  id: columnId,
                  properties: { display: { visible } },
                })
              }
            />
          </div>
          <div className="content-area">
            <div className="table-scroll-container">
              <VirtualizedTable
                isLoading={isMedplumLoading}
                selectedRows={selectedRows}
                toggleSelectAll={() => {}}
                columns={columns}
                onSortUpdate={onSortUpdate}
                tableData={filteredData}
                handlePDFClick={() => {}}
                handleTaskClick={() => {}}
                handleRowHover={() => {}}
                toggleSelectRow={() => {}}
                handleAssigneeClick={(taskId: string) =>
                  toggleTaskOwner(taskId)
                }
                currentView={currentView}
                currentUserName={user?.name}
                onColumnUpdate={onColumnUpdate}
                onColumnDelete={onColumnDelete}
                filters={tableFilters}
                onFiltersChange={onFiltersChange}
                initialSort={panel.metadata.sort || null}
                onRowClick={handleRowClick}
                handleDragEnd={handleDragEnd}
              />
              {isAddingIngestionSource && (
                <AddIngestionModal
                  isOpen={isAddingIngestionSource}
                  onClose={() => setIsAddingIngestionSource(false)}
                  onSelectSource={() => {}}
                  ingestionBots={[]}
                />
              )}
            </div>
          </div>
          {selectedItem && (
            <ModalDetails
              row={selectedItem}
              onClose={() => setSelectedItem(null)}
            />
          )}
          <div className="footer-area">
            <PanelFooter
              columnsCounter={columns.length}
              rowsCounter={tableData.length}
              navigateToHome={() => router.push('/')}
              isAISidebarOpen={false}
            />
          </div>
        </>
      )}
    </>
  )
}<|MERGE_RESOLUTION|>--- conflicted
+++ resolved
@@ -55,12 +55,7 @@
     toggleTaskOwner,
     isLoading: isMedplumLoading,
   } = useMedplumStore()
-<<<<<<< HEAD
   const { updatePanel, updateColumn, deleteColumn, applyColumnChanges } = useReactivePanelStore()
-=======
-  const { updatePanel, updateColumn, applyColumnChanges } =
-    useReactivePanelStore()
->>>>>>> 51da508f
   const {
     panel,
     isLoading: isPanelLoading,
