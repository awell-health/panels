"use client";

import { isFeatureEnabled } from '@/utils/featureFlags'
import ReactiveWorklistPage from './page-reactive'
import WorklistFooter from "@/app/panel/[panel]/components/WorklistFooter";
import WorklistNavigation from "@/app/panel/[panel]/components/WorklistNavigation";
import WorklistTable from "@/app/panel/[panel]/components/WorklistTable";
import WorklistToolbar from "@/app/panel/[panel]/components/WorklistToolbar";
import { useColumnCreator } from "@/hooks/use-column-creator";
import { type WorklistPatient, type WorklistTask, useMedplumStore } from "@/hooks/use-medplum-store";
import { usePanelStore } from "@/hooks/use-panel-store";
import { useSearch } from "@/hooks/use-search";
import { arrayMove } from "@/lib/utils";
import type { ColumnDefinition, Filter, PanelDefinition, SortConfig, ViewDefinition, WorklistDefinition } from "@/types/worklist";
import type { DragEndEvent } from "@dnd-kit/core";
import { useParams, useRouter } from "next/navigation";
import { useEffect, useState } from "react";
import { AddIngestionModal } from "./components/AddIngestionModal";
import { Loader2 } from "lucide-react";

interface TableFilter {
  key: string;
  value: string;
}

export default function WorklistPage() {
  const isReactiveEnabled = isFeatureEnabled('ENABLE_REACTIVE_DATA_STORAGE')

  // If reactive is enabled, use the reactive component
  if (isReactiveEnabled) {
    return <ReactiveWorklistPage />
  }

  // Original implementation for when reactive is disabled
  const params = useParams();
  const panelId = params.panel as string;
  const [currentView, setCurrentView] = useState<'patient' | 'task'>('patient');
  const [isAddingIngestionSource, setIsAddingIngestionSource] = useState(false);
  const [tableFilters, setTableFilters] = useState<TableFilter[]>([]);
  const [sortConfig, setSortConfig] = useState<SortConfig | undefined>(undefined);

  const { patients, tasks, toggleTaskOwner, isLoading: isMedplumLoading } = useMedplumStore();
  const { getPanel, updatePanel, addView } = usePanelStore();
  const router = useRouter();

  // Get panel data
  const panel = getPanel(panelId);

  // Set table data based on current view
  const tableData = currentView === 'patient' ? patients : tasks;
  // @ts-ignore - Type mismatch between patient/task arrays but useSearch handles both
  const { searchTerm, setSearchTerm, searchMode, setSearchMode, filteredData } = useSearch(tableData);

  // Set filters from panel
  useEffect(() => {
    if (panel) {
      setTableFilters(panel.filters.map(filter => ({
        key: filter.fhirPathFilter[0],
        value: filter.fhirPathFilter[1],
      })));
    }
  }, [panel]);

  // Handle panel not found
  useEffect(() => {
    if (!panel) {
      router.push('/');
    }
  }, [panel, router]);

  const onColumnChange = async (column: WorklistDefinition | ViewDefinition) => {
    if (!panel) {
      return;
    }

    const newPanel = {
      ...panel,
      ...column,
    }

    try {
      await updatePanel(panel.id, newPanel);
    } catch (error) {
      console.error('Failed to update panel:', error);
    }
  }

  const { onAddColumn } = useColumnCreator({
    currentView,
    patients,
    tasks,
    worklistDefinition: panel || undefined,
    onDefinitionChange: onColumnChange,
  });

  const onNewView = async () => {
    if (!panel) {
      return;
    }

    try {
      const newView = await addView(panel.id, {
        title: "New View",
        filters: panel.filters,
        columns: currentView === 'patient' ? panel.patientViewColumns : panel.taskViewColumns,
        createdAt: new Date(),
        viewType: currentView,
        sortConfig: sortConfig ? [sortConfig] : [],
      });
      if (newView) {
        router.push(`/panel/${panel.id}/view/${newView.id}`);
      }
    } catch (error) {
      console.error('Failed to create new view:', error);
    }
  }

  const onPanelTitleChange = async (newTitle: string) => {
    if (!panel) {
      return;
    }

    try {
      await updatePanel(panel.id, { title: newTitle });
    } catch (error) {
      console.error('Failed to update panel title:', error);
    }
  }

  const onColumnUpdate = async (updates: Partial<ColumnDefinition>) => {
    if (!panel) {
      return;
    }

    const newPanel = {
      ...panel,
      taskViewColumns: panel.taskViewColumns.map(column => {
        if (column.id === updates.id) {
          return {
            ...column,
            ...updates,
          }
        }
        return column;
      }),
      patientViewColumns: panel.patientViewColumns.map(column => {
        if (column.id === updates.id) {
          return {
            ...column,
            ...updates,
          }
        }
        return column;
      }),
    }

    try {
      await updatePanel(panel.id, newPanel);
    } catch (error) {
      console.error('Failed to update column:', error);
    }
  }

  const onFiltersChange = async (newTableFilters: TableFilter[]) => {
    if (!panel) {
      return;
    }

    // Convert table filters to view filters
    const newFilters: Filter[] = newTableFilters.map(filter => ({
      fhirPathFilter: [filter.key, filter.value]
    }));
    const newPanel = {
      ...panel,
      filters: newFilters,
    }

    try {
      await updatePanel(panel.id, newPanel);
      setTableFilters(newTableFilters);
    } catch (error) {
      console.error('Failed to update filters:', error);
    }
  }

  const handleDragEnd = async (event: DragEndEvent) => {
    const { active, over } = event;
    if (!over || active.id === over.id || !panel) {
      return;
    }

    // Find the active column's index and the over column's index
    const columns = currentView === 'patient' ? panel.patientViewColumns : panel.taskViewColumns;
    const oldIndex = columns.findIndex(col => col.id === active.id);
    const newIndex = columns.findIndex(col => col.id === over.id);

    if (oldIndex === -1 || newIndex === -1) {
      return;
    }

    // Reorder the columns
    const reorderedColumns = arrayMove(columns, oldIndex, newIndex);

    // Update the order property for all columns to ensure sequential order
    const columnsWithOrder = reorderedColumns.map((col, index) => {
      // Preserve existing properties
      const existingProperties = col.properties || {};
      const existingDisplay = existingProperties.display || {};

      return {
        ...col,
        properties: {
          ...existingProperties,
          display: {
            ...existingDisplay,
            order: index, // Ensure sequential order
          },
        },
      };
    });

    // Update the panel definition based on current view
    const newPanel = {
      ...panel,
      taskViewColumns: currentView === 'task' ? columnsWithOrder : panel.taskViewColumns,
      patientViewColumns: currentView === 'patient' ? columnsWithOrder : panel.patientViewColumns,
    };

    try {
      await updatePanel(panel.id, newPanel);
    } catch (error) {
      console.error('Failed to reorder columns:', error);
    }
  }

  if (!panel) {
    return null;
  }

  return (
    <>
<<<<<<< HEAD
      {isLoading ? (
        <div className="flex items-center justify-center h-screen">
          <Loader2 className="h-8 w-8 text-blue-500 animate-spin mb-2" aria-label="Loading Panel" />
        </div>
      ) : (
        <>
          {/* Navigation Area */}
          <div className="navigation-area">
            <WorklistNavigation
              panelDefinition={panelDefinition!}
              onNewView={onNewView}
              onPanelTitleChange={onPanelTitleChange}
            />
          </div>

          {/* Toolbar Area */}
          <div className="toolbar-area">
            <WorklistToolbar
              searchTerm={searchTerm}
              onSearch={setSearchTerm}
              searchMode={searchMode}
              onSearchModeChange={setSearchMode}
              currentView={currentView}
              setCurrentView={setCurrentView}
              worklistColumns={columns}
              onAddColumn={onAddColumn}
              visibleColumns={columns}
              onColumnVisibilityChange={(columnId, visible) => onColumnUpdate({
                id: columnId,
                properties: {
                  display: { visible }
                }
              })}
            />
          </div>

          {/* Content Area */}
          <div className="content-area">
            <div className="table-scroll-container">
              <WorklistTable
                isLoading={isMedplumLoading}
                selectedRows={[]}
                toggleSelectAll={() => { }}
                onSortConfigUpdate={setSortConfig}
                worklistColumns={columns}
                tableData={filteredData}
                handlePDFClick={() => { }}
                handleTaskClick={() => { }}
                handleRowHover={() => { }}
                toggleSelectRow={() => { }}
                handleAssigneeClick={(taskId: string) => toggleTaskOwner(taskId)}
                setIsAddingIngestionSource={() => setIsAddingIngestionSource(true)}
                currentView={currentView}
                handleDragEnd={handleDragEnd}
                onColumnUpdate={onColumnUpdate}
                filters={tableFilters}
                onFiltersChange={onFiltersChange}
                initialSortConfig={sortConfig ?? null}
              />
            </div>

            {isAddingIngestionSource && (
              <AddIngestionModal
                isOpen={isAddingIngestionSource}
                onClose={() => setIsAddingIngestionSource(false)}
                onSelectSource={() => { }}
                ingestionBots={[]}
              />
            )}
          </div>

          {/* Footer Area */}
          <div className="footer-area">
            <WorklistFooter
              columnsCounter={columns.length}
              rowsCounter={tableData.length}
              navigateToHome={() => router.push('/')}
              isAISidebarOpen={false}
            />
          </div>
        </>
      )}
=======
      <div className="flex flex-col h-screen">
        {/* biome-ignore lint/style/noNonNullAssertion: <explanation> */}
        <WorklistNavigation panelDefinition={panel} onNewView={onNewView} onPanelTitleChange={onPanelTitleChange} />
        <WorklistToolbar
          searchTerm={searchTerm}
          onSearch={setSearchTerm}
          searchMode={searchMode}
          onSearchModeChange={setSearchMode}
          currentView={currentView}
          setCurrentView={setCurrentView}
          worklistColumns={currentView === 'patient' ? panel.patientViewColumns : panel.taskViewColumns}
          onAddColumn={onAddColumn}
          onColumnVisibilityChange={(columnId, visible) => onColumnUpdate({
            id: columnId,
            properties: {
              display: { visible }
            }
          })}
        />
        <div className="flex-1 overflow-hidden"> {/* This container prevents double scrollbars */}
          <WorklistTable isLoading={isMedplumLoading}
            selectedRows={[]}
            toggleSelectAll={() => { }}
            onSortConfigUpdate={setSortConfig}
            worklistColumns={currentView === 'patient' ? panel.patientViewColumns : panel.taskViewColumns}
            tableData={filteredData}
            handlePDFClick={() => { }}
            handleTaskClick={() => { }}
            handleRowHover={() => { }}
            toggleSelectRow={() => { }}
            handleAssigneeClick={(taskId: string) => toggleTaskOwner(taskId)}
            setIsAddingIngestionSource={() => setIsAddingIngestionSource(true)}
            currentView={currentView}
            handleDragEnd={handleDragEnd}
            onColumnUpdate={onColumnUpdate}
            filters={tableFilters}
            onFiltersChange={onFiltersChange}
            initialSortConfig={sortConfig ?? null}
          />
          {isAddingIngestionSource && (
            <AddIngestionModal
              isOpen={isAddingIngestionSource}
              onClose={() => setIsAddingIngestionSource(false)}
              onSelectSource={() => { }}
              ingestionBots={[]}
            />
          )}
        </div>
        <WorklistFooter
          columnsCounter={currentView === 'patient' ? panel.patientViewColumns.length : panel.taskViewColumns.length}
          rowsCounter={tableData.length}
          navigateToHome={() => router.push('/')}
          isAISidebarOpen={false}
        />
      </div>
>>>>>>> 230d7a3b
    </>
  );
}<|MERGE_RESOLUTION|>--- conflicted
+++ resolved
@@ -239,93 +239,17 @@
 
   return (
     <>
-<<<<<<< HEAD
-      {isLoading ? (
-        <div className="flex items-center justify-center h-screen">
-          <Loader2 className="h-8 w-8 text-blue-500 animate-spin mb-2" aria-label="Loading Panel" />
-        </div>
-      ) : (
-        <>
-          {/* Navigation Area */}
-          <div className="navigation-area">
-            <WorklistNavigation
-              panelDefinition={panelDefinition!}
-              onNewView={onNewView}
-              onPanelTitleChange={onPanelTitleChange}
-            />
-          </div>
-
-          {/* Toolbar Area */}
-          <div className="toolbar-area">
-            <WorklistToolbar
-              searchTerm={searchTerm}
-              onSearch={setSearchTerm}
-              searchMode={searchMode}
-              onSearchModeChange={setSearchMode}
-              currentView={currentView}
-              setCurrentView={setCurrentView}
-              worklistColumns={columns}
-              onAddColumn={onAddColumn}
-              visibleColumns={columns}
-              onColumnVisibilityChange={(columnId, visible) => onColumnUpdate({
-                id: columnId,
-                properties: {
-                  display: { visible }
-                }
-              })}
-            />
-          </div>
-
-          {/* Content Area */}
-          <div className="content-area">
-            <div className="table-scroll-container">
-              <WorklistTable
-                isLoading={isMedplumLoading}
-                selectedRows={[]}
-                toggleSelectAll={() => { }}
-                onSortConfigUpdate={setSortConfig}
-                worklistColumns={columns}
-                tableData={filteredData}
-                handlePDFClick={() => { }}
-                handleTaskClick={() => { }}
-                handleRowHover={() => { }}
-                toggleSelectRow={() => { }}
-                handleAssigneeClick={(taskId: string) => toggleTaskOwner(taskId)}
-                setIsAddingIngestionSource={() => setIsAddingIngestionSource(true)}
-                currentView={currentView}
-                handleDragEnd={handleDragEnd}
-                onColumnUpdate={onColumnUpdate}
-                filters={tableFilters}
-                onFiltersChange={onFiltersChange}
-                initialSortConfig={sortConfig ?? null}
-              />
-            </div>
-
-            {isAddingIngestionSource && (
-              <AddIngestionModal
-                isOpen={isAddingIngestionSource}
-                onClose={() => setIsAddingIngestionSource(false)}
-                onSelectSource={() => { }}
-                ingestionBots={[]}
-              />
-            )}
-          </div>
-
-          {/* Footer Area */}
-          <div className="footer-area">
-            <WorklistFooter
-              columnsCounter={columns.length}
-              rowsCounter={tableData.length}
-              navigateToHome={() => router.push('/')}
-              isAISidebarOpen={false}
-            />
-          </div>
-        </>
-      )}
-=======
-      <div className="flex flex-col h-screen">
-        {/* biome-ignore lint/style/noNonNullAssertion: <explanation> */}
-        <WorklistNavigation panelDefinition={panel} onNewView={onNewView} onPanelTitleChange={onPanelTitleChange} />
+      {/* Navigation Area */}
+      <div className="navigation-area">
+        <WorklistNavigation
+          panelDefinition={panel!}
+          onNewView={onNewView}
+          onPanelTitleChange={onPanelTitleChange}
+        />
+      </div>
+
+      {/* Toolbar Area */}
+      <div className="toolbar-area">
         <WorklistToolbar
           searchTerm={searchTerm}
           onSearch={setSearchTerm}
@@ -342,8 +266,13 @@
             }
           })}
         />
-        <div className="flex-1 overflow-hidden"> {/* This container prevents double scrollbars */}
-          <WorklistTable isLoading={isMedplumLoading}
+      </div>
+
+      {/* Content Area */}
+      <div className="content-area">
+        <div className="table-scroll-container">
+          <WorklistTable
+            isLoading={isMedplumLoading}
             selectedRows={[]}
             toggleSelectAll={() => { }}
             onSortConfigUpdate={setSortConfig}
@@ -362,15 +291,20 @@
             onFiltersChange={onFiltersChange}
             initialSortConfig={sortConfig ?? null}
           />
-          {isAddingIngestionSource && (
-            <AddIngestionModal
-              isOpen={isAddingIngestionSource}
-              onClose={() => setIsAddingIngestionSource(false)}
-              onSelectSource={() => { }}
-              ingestionBots={[]}
-            />
-          )}
         </div>
+
+        {isAddingIngestionSource && (
+          <AddIngestionModal
+            isOpen={isAddingIngestionSource}
+            onClose={() => setIsAddingIngestionSource(false)}
+            onSelectSource={() => { }}
+            ingestionBots={[]}
+          />
+        )}
+      </div>
+
+      {/* Footer Area */}
+      <div className="footer-area">
         <WorklistFooter
           columnsCounter={currentView === 'patient' ? panel.patientViewColumns.length : panel.taskViewColumns.length}
           rowsCounter={tableData.length}
@@ -378,7 +312,6 @@
           isAISidebarOpen={false}
         />
       </div>
->>>>>>> 230d7a3b
     </>
   );
 }