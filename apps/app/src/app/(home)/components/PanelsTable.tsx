--- conflicted
+++ resolved
@@ -72,9 +72,6 @@
         </div>
       </div>
 
-<<<<<<< HEAD
-      <div className="border border-neutral-200 rounded-md overflow-hidden">
-=======
       {deleteError && (
         <div className="mb-4 p-3 bg-red-50 border border-red-200 rounded-md">
           <p className="text-red-800 text-sm">{deleteError}</p>
@@ -82,7 +79,6 @@
       )}
 
       <div className="border border-neutral-200 rounded-md overflow-hidden max-w-3xl">
->>>>>>> 230d7a3b
         <div className="relative w-full overflow-auto">
           <table className="w-full">
             <TableHeader>
