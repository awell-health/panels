--- conflicted
+++ resolved
@@ -64,19 +64,11 @@
       const expectedResponse = mockResponses.viewResponse()
       mockFetch.mockReturnValue(mockFetchSuccess(expectedResponse))
 
-<<<<<<< HEAD
-      const result = await viewsAPI.get('tenant-123', 'user-123', view)
-
-      testCrudOperations.expectCorrectUrl(
-        mockFetch,
-        `https://api.test.com/views/${view.id}?tenantId=tenant-123&userId=user-123`,
-=======
       const result = await viewsAPI.get(tenantId, userId, view)
 
       testCrudOperations.expectCorrectUrl(
         mockFetch,
         'https://api.test.com/views/view-123?tenantId=tenant-123&userId=user-123',
->>>>>>> 539540f9
       )
       testCrudOperations.expectCorrectMethod(mockFetch, 'GET')
       testCrudOperations.expectCorrectHeaders(mockFetch)
@@ -84,14 +76,6 @@
     })
 
     it('should handle not found errors', async () => {
-<<<<<<< HEAD
-      const view = { id: 'view-123' }
-      mockFetch.mockReturnValue(mockFetchError(404, 'Not Found'))
-
-      const result = await viewsAPI.get('tenant-123', 'user-123', view)
-      expect(result).toMatchObject({ error: expect.any(String) })
-    })
-=======
       const view = { id: 'nonexistent-view' }
       const tenantId = 'tenant-123'
       const userId = 'user-123'
@@ -107,9 +91,10 @@
       const userId = 'user-123'
       mockFetch.mockReturnValue(mockNetworkError())
 
-      await expect(viewsAPI.get(tenantId, userId, view)).rejects.toThrow('Network error')
-    })
->>>>>>> 539540f9
+      await expect(viewsAPI.get(tenantId, userId, view)).rejects.toThrow(
+        'Network error',
+      )
+    })
   })
 
   describe('create', () => {
@@ -168,57 +153,50 @@
 
   describe('delete', () => {
     it('should delete a view', async () => {
-      const view = { id: 'view-123' }
-<<<<<<< HEAD
-      mockFetch.mockReturnValue(mockFetchSuccess({}))
-
-      await viewsAPI.delete('tenant-123', 'user-123', view)
-
-      testCrudOperations.expectCorrectUrl(
-        mockFetch,
-        `https://api.test.com/views/${view.id}?tenantId=tenant-123&userId=user-123`,
-=======
-      const tenantId = 'tenant-123'
-      const userId = 'user-123'
+      const viewData = {
+        id: 'view-123',
+        tenantId: 'tenant-123',
+        userId: 'user-123',
+      }
 
       mockFetch.mockReturnValue(mockFetchSuccess(null, 204))
 
-      await viewsAPI.delete(tenantId, userId, view)
-
-      testCrudOperations.expectCorrectUrl(
-        mockFetch,
-        `https://api.test.com/views/${view.id}?tenantId=${tenantId}&userId=${userId}`,
->>>>>>> 539540f9
+      await viewsAPI.delete(viewData)
+
+      testCrudOperations.expectCorrectUrl(
+        mockFetch,
+        `https://api.test.com/views/${viewData.id}`,
       )
       testCrudOperations.expectCorrectMethod(mockFetch, 'DELETE')
-    })
-
-<<<<<<< HEAD
-    it('should handle not found errors', async () => {
-      const view = { id: 'view-123' }
+      testCrudOperations.expectCorrectHeaders(mockFetch)
+      testCrudOperations.expectCorrectBody(mockFetch, {
+        tenantId: viewData.tenantId,
+        userId: viewData.userId,
+      })
+    })
+
+    it('should handle forbidden errors', async () => {
+      const viewData = {
+        id: 'view-123',
+        tenantId: 'tenant-123',
+        userId: 'user-123',
+      }
+
+      mockFetch.mockReturnValue(mockFetchError(403, 'Forbidden'))
+
+      await expect(viewsAPI.delete(viewData)).resolves.toBeUndefined()
+    })
+
+    it('should handle not found errors on delete', async () => {
+      const viewData = {
+        id: 'nonexistent-view',
+        tenantId: 'tenant-123',
+        userId: 'user-123',
+      }
+
       mockFetch.mockReturnValue(mockFetchError(404, 'Not Found'))
 
-      await viewsAPI.delete('tenant-123', 'user-123', view)
-      // Delete operations typically don't return anything, so we just ensure no errors are thrown
-=======
-    it('should handle forbidden errors', async () => {
-      const view = { id: 'view-123' }
-      const tenantId = 'tenant-123'
-      const userId = 'user-123'
-
-      mockFetch.mockReturnValue(mockFetchError(403, 'Forbidden'))
-
-      await expect(viewsAPI.delete(tenantId, userId, view)).resolves.toBeUndefined()
-    })
-
-    it('should handle not found errors on delete', async () => {
-      const view = { id: 'nonexistent-view' }
-      const tenantId = 'tenant-123'
-      const userId = 'user-123'
-
-      mockFetch.mockReturnValue(mockFetchError(404, 'Not Found'))
-
-      await expect(viewsAPI.delete(tenantId, userId, view)).resolves.toBeUndefined()
+      await expect(viewsAPI.delete(viewData)).resolves.toBeUndefined()
     })
   })
 
@@ -260,7 +238,6 @@
         const result = await viewsAPI.publishing.publish(view, publishInfo)
         expect(result).toMatchObject({ error: expect.any(String) })
       })
->>>>>>> 539540f9
     })
   })
 
@@ -322,74 +299,79 @@
       })
     })
   })
-<<<<<<< HEAD
-=======
 
   describe('edge cases', () => {
     it('should handle malformed JSON responses', async () => {
-      const tenantId = 'tenant-123'
-      const userId = 'user-123'
-      const view = { id: 'view-123' }
-      mockFetch.mockReturnValue(Promise.resolve({
-        ok: true,
-        json: () => Promise.reject(new SyntaxError('Unexpected token')),
-      }))
-
-      await expect(viewsAPI.get(tenantId, userId, view)).rejects.toThrow('Unexpected token')
+      const view = { id: 'view-123' }
+      mockFetch.mockReturnValue(
+        Promise.resolve({
+          ok: true,
+          status: 200,
+          json: () => Promise.reject(new SyntaxError('Unexpected token')),
+        } as Response),
+      )
+
+      await expect(viewsAPI.get(view)).rejects.toThrow('Unexpected token')
     })
 
     it('should handle timeout errors', async () => {
-      const tenantId = 'tenant-123'
-      const userId = 'user-123'
       const view = { id: 'view-123' }
       mockFetch.mockReturnValue(Promise.reject(new Error('Request timeout')))
 
-      await expect(viewsAPI.get(tenantId, userId, view)).rejects.toThrow('Request timeout')
+      await expect(viewsAPI.get(view)).rejects.toThrow('Request timeout')
     })
 
     it('should handle custom request options', async () => {
-      const tenantId = 'tenant-123'
-      const userId = 'user-123'
-      const view = { id: 'view-123' }
-      const customOptions = { signal: new AbortController().signal }
-      mockFetch.mockReturnValue(mockFetchSuccess({}))
-
-      await viewsAPI.get(tenantId, userId, view, customOptions)
+      const view = { id: 'view-123' }
+      const expectedResponse = mockResponses.viewResponse()
+      const customOptions = {
+        cache: 'no-cache' as RequestCache,
+        priority: 'high' as RequestPriority,
+      }
+
+      mockFetch.mockReturnValue(mockFetchSuccess(expectedResponse))
+
+      const result = await viewsAPI.get(view, customOptions)
+
       expect(mockFetch).toHaveBeenCalledWith(
         expect.any(String),
         expect.objectContaining(customOptions),
       )
+      expect(result).toEqual(expectedResponse)
     })
   })
 
   describe('environment configuration', () => {
     it('should use different base URLs based on environment', async () => {
-      vi.stubEnv('APP_API_BASE_URL', 'https://api.production.com')
-      const tenantId = 'tenant-123'
-      const userId = 'user-123'
-      const view = { id: 'view-123' }
-      const expectedResponse = mockResponses.viewResponse()
-      mockFetch.mockReturnValue(mockFetchSuccess(expectedResponse))
-      await viewsAPI.get(tenantId, userId, view)
-      testCrudOperations.expectCorrectUrl(
-        mockFetch,
-        'https://api.test.com/views/view-123?tenantId=tenant-123&userId=user-123',
+      // Test with different environment variable
+      vi.stubEnv('NEXT_PUBLIC_APP_API_BASE_URL', 'https://api.production.com')
+
+      const view = { id: 'view-123' }
+      const expectedResponse = mockResponses.viewResponse()
+
+      mockFetch.mockReturnValue(mockFetchSuccess(expectedResponse))
+
+      await viewsAPI.get(view)
+
+      testCrudOperations.expectCorrectUrl(
+        mockFetch,
+        'https://api.production.com/views/view-123',
       )
     })
 
     it('should handle missing base URL gracefully', async () => {
-      vi.stubEnv('APP_API_BASE_URL', '')
-      const tenantId = 'tenant-123'
-      const userId = 'user-123'
-      const view = { id: 'view-123' }
-      const expectedResponse = mockResponses.viewResponse()
-      mockFetch.mockReturnValue(mockFetchSuccess(expectedResponse))
-      await viewsAPI.get(tenantId, userId, view)
-      testCrudOperations.expectCorrectUrl(
-        mockFetch,
-        'https://api.test.com/views/view-123?tenantId=tenant-123&userId=user-123',
-      )
-    })
-  })
->>>>>>> 539540f9
+      // Remove the base URL
+      vi.stubEnv('NEXT_PUBLIC_APP_API_BASE_URL', '')
+
+      const view = { id: 'view-123' }
+      const expectedResponse = mockResponses.viewResponse()
+
+      mockFetch.mockReturnValue(mockFetchSuccess(expectedResponse))
+
+      await viewsAPI.get(view)
+
+      // Should use relative URL when no base URL is set
+      testCrudOperations.expectCorrectUrl(mockFetch, '/views/view-123')
+    })
+  })
 })