--- conflicted
+++ resolved
@@ -11,15 +11,9 @@
     getPatientEncounters,
     getPatientDetectedIssues,
     getPatientCompositions,
-    getPatientAppointments,
     deletePatient,
-<<<<<<< HEAD
     createTask,
     updateTask,
-=======
-    getLocations,
-    getLocationsFromReferences,
->>>>>>> 93f5a7bd
   } = useMedplum()
 
   // Use Zustand hooks for reactive data
@@ -37,14 +31,8 @@
     getPatientEncounters,
     getPatientDetectedIssues,
     getPatientCompositions,
-<<<<<<< HEAD
+    deletePatient,
     createTask,
     updateTask,
-=======
-    getPatientAppointments,
-    deletePatient,
-    getLocations,
-    getLocationsFromReferences,
->>>>>>> 93f5a7bd
   }
 }